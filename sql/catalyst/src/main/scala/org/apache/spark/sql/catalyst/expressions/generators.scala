--- conflicted
+++ resolved
@@ -102,11 +102,6 @@
  * }}}
  */
 @ExpressionDescription(
-<<<<<<< HEAD
-  usage = "_FUNC_(a) - Separates the elements of array a into multiple rows, or the elements of a map into multiple rows and columns.")
-// scalastyle:on line.size.limit
-case class Explode(child: Expression) extends UnaryExpression with Generator {
-=======
   usage = "_FUNC_(n, v1, ..., vk) - Separate v1, ..., vk into n rows.",
   extended = "> SELECT _FUNC_(2, 1, 2, 3);\n  [1,2]\n  [3,null]")
 case class Stack(children: Seq[Expression])
@@ -156,7 +151,6 @@
  */
 abstract class ExplodeBase(child: Expression, position: Boolean)
   extends UnaryExpression with Generator with CodegenFallback with Serializable {
->>>>>>> a133057c
 
   override def children: Seq[Expression] = child :: Nil
 
@@ -221,11 +215,10 @@
         }
     }
   }
-<<<<<<< HEAD
 
   override protected def doGenCode(ctx: CodegenContext, ev: ExprCode): ExprCode = {
     child.genCode(ctx)
-=======
+  }
 }
 
 /**
@@ -292,6 +285,5 @@
       for (i <- 0 until inputArray.numElements())
         yield inputArray.getStruct(i, numFields)
     }
->>>>>>> a133057c
   }
 }