--- conflicted
+++ resolved
@@ -31,13 +31,6 @@
 import org.apache.spark.sql.Row
 import org.apache.spark.sql.catalyst.encoders.AgnosticEncoder
 import org.apache.spark.sql.catalyst.encoders.AgnosticEncoders._
-<<<<<<< HEAD
-import org.apache.spark.sql.catalyst.expressions._
-import org.apache.spark.sql.catalyst.expressions.objects._
-import org.apache.spark.sql.catalyst.types.{DataTypeUtils, PhysicalBinaryType, PhysicalIntegerType, PhysicalLongType}
-import org.apache.spark.sql.catalyst.util.{ArrayBasedMapData, ArrayData, MapData}
-=======
->>>>>>> 453300b4
 import org.apache.spark.sql.errors.QueryExecutionErrors
 import org.apache.spark.sql.types._
 import org.apache.spark.unsafe.types.CalendarInterval
@@ -160,16 +153,6 @@
 
   case class Schema(dataType: DataType, nullable: Boolean)
 
-<<<<<<< HEAD
-  /** Returns a Sequence of attributes for the given case class type. */
-  def attributesFor[T: TypeTag]: Seq[Attribute] = schemaFor[T] match {
-    case Schema(s: StructType, _) =>
-      DataTypeUtils.toAttributes(s)
-    case others => throw QueryExecutionErrors.attributesForTypeUnsupportedError(others)
-  }
-
-=======
->>>>>>> 453300b4
   /** Returns a catalyst DataType and its nullability for the given Scala Type using reflection. */
   def schemaFor[T: TypeTag]: Schema = schemaFor(localTypeOf[T])
 
