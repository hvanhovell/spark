/*
 * Licensed to the Apache Software Foundation (ASF) under one or more
 * contributor license agreements.  See the NOTICE file distributed with
 * this work for additional information regarding copyright ownership.
 * The ASF licenses this file to You under the Apache License, Version 2.0
 * (the "License"); you may not use this file except in compliance with
 * the License.  You may obtain a copy of the License at
 *
 *    http://www.apache.org/licenses/LICENSE-2.0
 *
 * Unless required by applicable law or agreed to in writing, software
 * distributed under the License is distributed on an "AS IS" BASIS,
 * WITHOUT WARRANTIES OR CONDITIONS OF ANY KIND, either express or implied.
 * See the License for the specific language governing permissions and
 * limitations under the License.
 */

package org.apache.spark.sql.catalyst.optimizer

import scala.annotation.tailrec
import scala.collection.immutable.HashSet
import scala.collection.mutable
import scala.collection.mutable.ArrayBuffer

import org.apache.spark.api.java.function.FilterFunction
import org.apache.spark.sql.AnalysisException
import org.apache.spark.sql.catalyst.{CatalystConf, SimpleCatalystConf}
import org.apache.spark.sql.catalyst.analysis._
import org.apache.spark.sql.catalyst.catalog.{InMemoryCatalog, SessionCatalog}
import org.apache.spark.sql.catalyst.expressions._
import org.apache.spark.sql.catalyst.expressions.aggregate._
import org.apache.spark.sql.catalyst.expressions.Literal.{FalseLiteral, TrueLiteral}
import org.apache.spark.sql.catalyst.planning.ExtractFiltersAndInnerJoins
import org.apache.spark.sql.catalyst.plans._
import org.apache.spark.sql.catalyst.plans.logical._
import org.apache.spark.sql.catalyst.rules._
import org.apache.spark.sql.types._

/**
 * Abstract class all optimizers should inherit of, contains the standard batches (extending
 * Optimizers can override this.
 */
abstract class Optimizer(sessionCatalog: SessionCatalog, conf: CatalystConf)
  extends RuleExecutor[LogicalPlan] {

  protected val fixedPoint = FixedPoint(conf.optimizerMaxIterations)

  def batches: Seq[Batch] = {
    // Technically some of the rules in Finish Analysis are not optimizer rules and belong more
    // in the analyzer, because they are needed for correctness (e.g. ComputeCurrentTime).
    // However, because we also use the analyzer to canonicalized queries (for view definition),
    // we do not eliminate subqueries or compute current time in the analyzer.
    Batch("Finish Analysis", Once,
      EliminateSubqueryAliases,
      EliminateView,
      ReplaceExpressions,
      ComputeCurrentTime,
      GetCurrentDatabase(sessionCatalog),
      RewriteDistinctAggregates) ::
    //////////////////////////////////////////////////////////////////////////////////////////
    // Optimizer rules start here
    //////////////////////////////////////////////////////////////////////////////////////////
    // - Do the first call of CombineUnions before starting the major Optimizer rules,
    //   since it can reduce the number of iteration and the other rules could add/move
    //   extra operators between two adjacent Union operators.
    // - Call CombineUnions again in Batch("Operator Optimizations"),
    //   since the other rules might make two separate Unions operators adjacent.
    Batch("Union", Once,
      CombineUnions) ::
    Batch("Subquery", Once,
      OptimizeSubqueries) ::
    Batch("Replace Operators", fixedPoint,
      ReplaceIntersectWithSemiJoin,
      ReplaceExceptWithAntiJoin,
      ReplaceDistinctWithAggregate) ::
    Batch("Aggregate", fixedPoint,
      RemoveLiteralFromGroupExpressions,
      RemoveRepetitionFromGroupExpressions) ::
    Batch("Operator Optimizations", fixedPoint,
      // Operator push down
      PushProjectionThroughUnion,
      ReorderJoin,
      EliminateOuterJoin,
      PushPredicateThroughJoin,
      PushDownPredicate,
      LimitPushDown(conf),
      ColumnPruning,
      InferFiltersFromConstraints,
      // Operator combine
      CollapseRepartition,
      CollapseProject,
      CollapseWindow,
      CombineFilters,
      CombineLimits,
      CombineUnions,
      // Constant folding and strength reduction
      NullPropagation(conf),
      FoldablePropagation,
      OptimizeIn(conf),
      ConstantFolding,
      ReorderAssociativeOperator,
      LikeSimplification,
      BooleanSimplification,
      SimplifyConditionals,
      RemoveDispensableExpressions,
      SimplifyBinaryComparison,
      PruneFilters,
      EliminateSorts,
      SimplifyCasts,
      SimplifyCaseConversionExpressions,
      RewriteCorrelatedScalarSubquery,
      EliminateSerialization,
<<<<<<< HEAD
      RemoveRedundantAliases,
      RemoveRedundantProject) ::
=======
      RemoveAliasOnlyProject,
      SimplifyCreateStructOps,
      SimplifyCreateArrayOps,
      SimplifyCreateMapOps) ::
>>>>>>> 7a7ce272
    Batch("Check Cartesian Products", Once,
      CheckCartesianProducts(conf)) ::
    Batch("Decimal Optimizations", fixedPoint,
      DecimalAggregates(conf)) ::
    Batch("Typed Filter Optimization", fixedPoint,
      CombineTypedFilters) ::
    Batch("LocalRelation", fixedPoint,
      ConvertToLocalRelation,
      PropagateEmptyRelation) ::
    Batch("OptimizeCodegen", Once,
      OptimizeCodegen(conf)) ::
    Batch("RewriteSubquery", Once,
      RewritePredicateSubquery,
      CollapseProject) :: Nil
  }

  /**
   * Optimize all the subqueries inside expression.
   */
  object OptimizeSubqueries extends Rule[LogicalPlan] {
    def apply(plan: LogicalPlan): LogicalPlan = plan transformAllExpressions {
      case s: SubqueryExpression =>
        s.withNewPlan(Optimizer.this.execute(s.plan))
    }
  }
}

/**
 * An optimizer used in test code.
 *
 * To ensure extendability, we leave the standard rules in the abstract optimizer rules, while
 * specific rules go to the subclasses
 */
object SimpleTestOptimizer extends SimpleTestOptimizer

class SimpleTestOptimizer extends Optimizer(
  new SessionCatalog(
    new InMemoryCatalog,
    EmptyFunctionRegistry,
    new SimpleCatalystConf(caseSensitiveAnalysis = true)),
  new SimpleCatalystConf(caseSensitiveAnalysis = true))

/**
 * Remove redundant aliases from a query plan. A redundant alias is an alias that does not change
 * the name or metadata of a column, and does not deduplicate it.
 */
object RemoveRedundantAliases extends Rule[LogicalPlan] {

  /**
   * Replace the attributes in an expression using the given mapping.
   */
  private def createAttributeMapping(current: LogicalPlan, next: LogicalPlan)
      : Seq[(Attribute, Attribute)] = {
    current.output.zip(next.output).filterNot {
      case (a1, a2) => a1.semanticEquals(a2)
    }
  }

  /**
   * Remove the top-level alias from an expression when it is redundant.
   */
  private def removeRedundantAlias(e: Expression, blacklist: AttributeSet): Expression = e match {
    // Alias with metadata can not be stripped, or the metadata will be lost.
    // If the alias name is different from attribute name, we can't strip it either, or we
    // may accidentally change the output schema name of the root plan.
    case a @ Alias(attr: Attribute, name)
      if a.metadata == Metadata.empty && name == attr.name && !blacklist.contains(attr) =>
      attr
    case a => a
  }

  /**
   * Remove redundant alias expression from a LogicalPlan and its subtree. A blacklist is used to
   * prevent the removal of seemingly redundant aliases used to deduplicate the input for a (self)
   * join.
   */
  private def removeRedundantAliases(plan: LogicalPlan, blacklist: AttributeSet): LogicalPlan = {
    plan match {
      // A join has to be treated differently, because the left and the right side of the join are
      // not allowed to use the same attributes. We use a blacklist to prevent us from creating a
      // situation in which this happens; the rule will only remove an alias if its child
      // attribute is not on the black list.
      case Join(left, right, joinType, condition) =>
        val newLeft = removeRedundantAliases(left, blacklist ++ right.outputSet)
        val newRight = removeRedundantAliases(right, blacklist ++ newLeft.outputSet)
        val mapping = AttributeMap(
          createAttributeMapping(left, newLeft) ++
          createAttributeMapping(right, newRight))
        val newCondition = condition.map(_.transform {
          case a: Attribute => mapping.getOrElse(a, a)
        })
        Join(newLeft, newRight, joinType, newCondition)

      case _ =>
        // Remove redundant aliases in the subtree(s).
        val currentNextAttrPairs = mutable.Buffer.empty[(Attribute, Attribute)]
        val newNode = plan.mapChildren { child =>
          val newChild = removeRedundantAliases(child, blacklist)
          currentNextAttrPairs ++= createAttributeMapping(child, newChild)
          newChild
        }

        // Create the attribute mapping. Note that the currentNextAttrPairs can contain duplicate
        // keys in case of Union (this is caused by the PushProjectionThroughUnion rule); in this
        // case we use the the first mapping (which should be provided by the first child).
        val mapping = AttributeMap(currentNextAttrPairs)

        // Create a an expression cleaning function for nodes that can actually produce redundant
        // aliases, use identity otherwise.
        val clean: Expression => Expression = plan match {
          case _: Project => removeRedundantAlias(_, blacklist)
          case _: Aggregate => removeRedundantAlias(_, blacklist)
          case _: Window => removeRedundantAlias(_, blacklist)
          case _ => identity[Expression]
        }

        // Transform the expressions.
        newNode.mapExpressions { expr =>
          clean(expr.transform {
            case a: Attribute => mapping.getOrElse(a, a)
          })
        }
    }
  }

  def apply(plan: LogicalPlan): LogicalPlan = removeRedundantAliases(plan, AttributeSet.empty)
}

/**
 * Remove projections from the query plan that do not make any modifications.
 */
object RemoveRedundantProject extends Rule[LogicalPlan] {
  def apply(plan: LogicalPlan): LogicalPlan = plan transform {
    case p @ Project(_, child) if p.output == child.output => child
  }
}

/**
 * Pushes down [[LocalLimit]] beneath UNION ALL and beneath the streamed inputs of outer joins.
 */
case class LimitPushDown(conf: CatalystConf) extends Rule[LogicalPlan] {

  private def stripGlobalLimitIfPresent(plan: LogicalPlan): LogicalPlan = {
    plan match {
      case GlobalLimit(_, child) => child
      case _ => plan
    }
  }

  private def maybePushLimit(limitExp: Expression, plan: LogicalPlan): LogicalPlan = {
    (limitExp, plan.maxRows) match {
      case (IntegerLiteral(maxRow), Some(childMaxRows)) if maxRow < childMaxRows =>
        LocalLimit(limitExp, stripGlobalLimitIfPresent(plan))
      case (_, None) =>
        LocalLimit(limitExp, stripGlobalLimitIfPresent(plan))
      case _ => plan
    }
  }

  def apply(plan: LogicalPlan): LogicalPlan = plan transform {
    // Adding extra Limits below UNION ALL for children which are not Limit or do not have Limit
    // descendants whose maxRow is larger. This heuristic is valid assuming there does not exist any
    // Limit push-down rule that is unable to infer the value of maxRows.
    // Note: right now Union means UNION ALL, which does not de-duplicate rows, so it is safe to
    // pushdown Limit through it. Once we add UNION DISTINCT, however, we will not be able to
    // pushdown Limit.
    case LocalLimit(exp, Union(children)) =>
      LocalLimit(exp, Union(children.map(maybePushLimit(exp, _))))
    // Add extra limits below OUTER JOIN. For LEFT OUTER and FULL OUTER JOIN we push limits to the
    // left and right sides, respectively. For FULL OUTER JOIN, we can only push limits to one side
    // because we need to ensure that rows from the limited side still have an opportunity to match
    // against all candidates from the non-limited side. We also need to ensure that this limit
    // pushdown rule will not eventually introduce limits on both sides if it is applied multiple
    // times. Therefore:
    //   - If one side is already limited, stack another limit on top if the new limit is smaller.
    //     The redundant limit will be collapsed by the CombineLimits rule.
    //   - If neither side is limited, limit the side that is estimated to be bigger.
    case LocalLimit(exp, join @ Join(left, right, joinType, _)) =>
      val newJoin = joinType match {
        case RightOuter => join.copy(right = maybePushLimit(exp, right))
        case LeftOuter => join.copy(left = maybePushLimit(exp, left))
        case FullOuter =>
          (left.maxRows, right.maxRows) match {
            case (None, None) =>
              if (left.stats(conf).sizeInBytes >= right.stats(conf).sizeInBytes) {
                join.copy(left = maybePushLimit(exp, left))
              } else {
                join.copy(right = maybePushLimit(exp, right))
              }
            case (Some(_), Some(_)) => join
            case (Some(_), None) => join.copy(left = maybePushLimit(exp, left))
            case (None, Some(_)) => join.copy(right = maybePushLimit(exp, right))

          }
        case _ => join
      }
      LocalLimit(exp, newJoin)
  }
}

/**
 * Pushes Project operator to both sides of a Union operator.
 * Operations that are safe to pushdown are listed as follows.
 * Union:
 * Right now, Union means UNION ALL, which does not de-duplicate rows. So, it is
 * safe to pushdown Filters and Projections through it. Filter pushdown is handled by another
 * rule PushDownPredicate. Once we add UNION DISTINCT, we will not be able to pushdown Projections.
 */
object PushProjectionThroughUnion extends Rule[LogicalPlan] with PredicateHelper {

  /**
   * Maps Attributes from the left side to the corresponding Attribute on the right side.
   */
  private def buildRewrites(left: LogicalPlan, right: LogicalPlan): AttributeMap[Attribute] = {
    assert(left.output.size == right.output.size)
    AttributeMap(left.output.zip(right.output))
  }

  /**
   * Rewrites an expression so that it can be pushed to the right side of a
   * Union or Except operator. This method relies on the fact that the output attributes
   * of a union/intersect/except are always equal to the left child's output.
   */
  private def pushToRight[A <: Expression](e: A, rewrites: AttributeMap[Attribute]) = {
    val result = e transform {
      case a: Attribute => rewrites(a)
    }

    // We must promise the compiler that we did not discard the names in the case of project
    // expressions.  This is safe since the only transformation is from Attribute => Attribute.
    result.asInstanceOf[A]
  }

  /**
   * Splits the condition expression into small conditions by `And`, and partition them by
   * deterministic, and finally recombine them by `And`. It returns an expression containing
   * all deterministic expressions (the first field of the returned Tuple2) and an expression
   * containing all non-deterministic expressions (the second field of the returned Tuple2).
   */
  private def partitionByDeterministic(condition: Expression): (Expression, Expression) = {
    val andConditions = splitConjunctivePredicates(condition)
    andConditions.partition(_.deterministic) match {
      case (deterministic, nondeterministic) =>
        deterministic.reduceOption(And).getOrElse(Literal(true)) ->
        nondeterministic.reduceOption(And).getOrElse(Literal(true))
    }
  }

  def apply(plan: LogicalPlan): LogicalPlan = plan transform {

    // Push down deterministic projection through UNION ALL
    case p @ Project(projectList, Union(children)) =>
      assert(children.nonEmpty)
      if (projectList.forall(_.deterministic)) {
        val newFirstChild = Project(projectList, children.head)
        val newOtherChildren = children.tail.map { child =>
          val rewrites = buildRewrites(children.head, child)
          Project(projectList.map(pushToRight(_, rewrites)), child)
        }
        Union(newFirstChild +: newOtherChildren)
      } else {
        p
      }
  }
}

/**
 * Attempts to eliminate the reading of unneeded columns from the query plan.
 *
 * Since adding Project before Filter conflicts with PushPredicatesThroughProject, this rule will
 * remove the Project p2 in the following pattern:
 *
 *   p1 @ Project(_, Filter(_, p2 @ Project(_, child))) if p2.outputSet.subsetOf(p2.inputSet)
 *
 * p2 is usually inserted by this rule and useless, p1 could prune the columns anyway.
 */
object ColumnPruning extends Rule[LogicalPlan] {
  private def sameOutput(output1: Seq[Attribute], output2: Seq[Attribute]): Boolean =
    output1.size == output2.size &&
      output1.zip(output2).forall(pair => pair._1.semanticEquals(pair._2))

  def apply(plan: LogicalPlan): LogicalPlan = removeProjectBeforeFilter(plan transform {
    // Prunes the unused columns from project list of Project/Aggregate/Expand
    case p @ Project(_, p2: Project) if (p2.outputSet -- p.references).nonEmpty =>
      p.copy(child = p2.copy(projectList = p2.projectList.filter(p.references.contains)))
    case p @ Project(_, a: Aggregate) if (a.outputSet -- p.references).nonEmpty =>
      p.copy(
        child = a.copy(aggregateExpressions = a.aggregateExpressions.filter(p.references.contains)))
    case a @ Project(_, e @ Expand(_, _, grandChild)) if (e.outputSet -- a.references).nonEmpty =>
      val newOutput = e.output.filter(a.references.contains(_))
      val newProjects = e.projections.map { proj =>
        proj.zip(e.output).filter { case (_, a) =>
          newOutput.contains(a)
        }.unzip._1
      }
      a.copy(child = Expand(newProjects, newOutput, grandChild))

    // Prunes the unused columns from child of `DeserializeToObject`
    case d @ DeserializeToObject(_, _, child) if (child.outputSet -- d.references).nonEmpty =>
      d.copy(child = prunedChild(child, d.references))

    // Prunes the unused columns from child of Aggregate/Expand/Generate
    case a @ Aggregate(_, _, child) if (child.outputSet -- a.references).nonEmpty =>
      a.copy(child = prunedChild(child, a.references))
    case e @ Expand(_, _, child) if (child.outputSet -- e.references).nonEmpty =>
      e.copy(child = prunedChild(child, e.references))
    case g: Generate if !g.join && (g.child.outputSet -- g.references).nonEmpty =>
      g.copy(child = prunedChild(g.child, g.references))

    // Turn off `join` for Generate if no column from it's child is used
    case p @ Project(_, g: Generate)
        if g.join && !g.outer && p.references.subsetOf(g.generatedSet) =>
      p.copy(child = g.copy(join = false))

    // Eliminate unneeded attributes from right side of a Left Existence Join.
    case j @ Join(_, right, LeftExistence(_), _) =>
      j.copy(right = prunedChild(right, j.references))

    // all the columns will be used to compare, so we can't prune them
    case p @ Project(_, _: SetOperation) => p
    case p @ Project(_, _: Distinct) => p
    // Eliminate unneeded attributes from children of Union.
    case p @ Project(_, u: Union) =>
      if ((u.outputSet -- p.references).nonEmpty) {
        val firstChild = u.children.head
        val newOutput = prunedChild(firstChild, p.references).output
        // pruning the columns of all children based on the pruned first child.
        val newChildren = u.children.map { p =>
          val selected = p.output.zipWithIndex.filter { case (a, i) =>
            newOutput.contains(firstChild.output(i))
          }.map(_._1)
          Project(selected, p)
        }
        p.copy(child = u.withNewChildren(newChildren))
      } else {
        p
      }

    // Prune unnecessary window expressions
    case p @ Project(_, w: Window) if (w.windowOutputSet -- p.references).nonEmpty =>
      p.copy(child = w.copy(
        windowExpressions = w.windowExpressions.filter(p.references.contains)))

    // Eliminate no-op Window
    case w: Window if w.windowExpressions.isEmpty => w.child

    // Eliminate no-op Projects
    case p @ Project(_, child) if sameOutput(child.output, p.output) => child

    // Can't prune the columns on LeafNode
    case p @ Project(_, _: LeafNode) => p

    // for all other logical plans that inherits the output from it's children
    case p @ Project(_, child) =>
      val required = child.references ++ p.references
      if ((child.inputSet -- required).nonEmpty) {
        val newChildren = child.children.map(c => prunedChild(c, required))
        p.copy(child = child.withNewChildren(newChildren))
      } else {
        p
      }
  })

  /** Applies a projection only when the child is producing unnecessary attributes */
  private def prunedChild(c: LogicalPlan, allReferences: AttributeSet) =
    if ((c.outputSet -- allReferences.filter(c.outputSet.contains)).nonEmpty) {
      Project(c.output.filter(allReferences.contains), c)
    } else {
      c
    }

  /**
   * The Project before Filter is not necessary but conflict with PushPredicatesThroughProject,
   * so remove it.
   */
  private def removeProjectBeforeFilter(plan: LogicalPlan): LogicalPlan = plan transform {
    case p1 @ Project(_, f @ Filter(_, p2 @ Project(_, child)))
      if p2.outputSet.subsetOf(child.outputSet) =>
      p1.copy(child = f.copy(child = child))
  }
}

/**
 * Combines two adjacent [[Project]] operators into one and perform alias substitution,
 * merging the expressions into one single expression.
 */
object CollapseProject extends Rule[LogicalPlan] {

  def apply(plan: LogicalPlan): LogicalPlan = plan transformUp {
    case p1 @ Project(_, p2: Project) =>
      if (haveCommonNonDeterministicOutput(p1.projectList, p2.projectList)) {
        p1
      } else {
        p2.copy(projectList = buildCleanedProjectList(p1.projectList, p2.projectList))
      }
    case p @ Project(_, agg: Aggregate) =>
      if (haveCommonNonDeterministicOutput(p.projectList, agg.aggregateExpressions)) {
        p
      } else {
        agg.copy(aggregateExpressions = buildCleanedProjectList(
          p.projectList, agg.aggregateExpressions))
      }
  }

  private def collectAliases(projectList: Seq[NamedExpression]): AttributeMap[Alias] = {
    AttributeMap(projectList.collect {
      case a: Alias => a.toAttribute -> a
    })
  }

  private def haveCommonNonDeterministicOutput(
      upper: Seq[NamedExpression], lower: Seq[NamedExpression]): Boolean = {
    // Create a map of Aliases to their values from the lower projection.
    // e.g., 'SELECT ... FROM (SELECT a + b AS c, d ...)' produces Map(c -> Alias(a + b, c)).
    val aliases = collectAliases(lower)

    // Collapse upper and lower Projects if and only if their overlapped expressions are all
    // deterministic.
    upper.exists(_.collect {
      case a: Attribute if aliases.contains(a) => aliases(a).child
    }.exists(!_.deterministic))
  }

  private def buildCleanedProjectList(
      upper: Seq[NamedExpression],
      lower: Seq[NamedExpression]): Seq[NamedExpression] = {
    // Create a map of Aliases to their values from the lower projection.
    // e.g., 'SELECT ... FROM (SELECT a + b AS c, d ...)' produces Map(c -> Alias(a + b, c)).
    val aliases = collectAliases(lower)

    // Substitute any attributes that are produced by the lower projection, so that we safely
    // eliminate it.
    // e.g., 'SELECT c + 1 FROM (SELECT a + b AS C ...' produces 'SELECT a + b + 1 ...'
    // Use transformUp to prevent infinite recursion.
    val rewrittenUpper = upper.map(_.transformUp {
      case a: Attribute => aliases.getOrElse(a, a)
    })
    // collapse upper and lower Projects may introduce unnecessary Aliases, trim them here.
    rewrittenUpper.map { p =>
      CleanupAliases.trimNonTopLevelAliases(p).asInstanceOf[NamedExpression]
    }
  }
}

/**
 * Combines adjacent [[Repartition]] and [[RepartitionByExpression]] operator combinations
 * by keeping only the one.
 * 1. For adjacent [[Repartition]]s, collapse into the last [[Repartition]].
 * 2. For adjacent [[RepartitionByExpression]]s, collapse into the last [[RepartitionByExpression]].
 * 3. For a combination of [[Repartition]] and [[RepartitionByExpression]], collapse as a single
 *    [[RepartitionByExpression]] with the expression and last number of partition.
 */
object CollapseRepartition extends Rule[LogicalPlan] {
  def apply(plan: LogicalPlan): LogicalPlan = plan transformUp {
    // Case 1
    case Repartition(numPartitions, shuffle, Repartition(_, _, child)) =>
      Repartition(numPartitions, shuffle, child)
    // Case 2
    case RepartitionByExpression(exprs, RepartitionByExpression(_, child, _), numPartitions) =>
      RepartitionByExpression(exprs, child, numPartitions)
    // Case 3
    case Repartition(numPartitions, _, r: RepartitionByExpression) =>
      r.copy(numPartitions = Some(numPartitions))
    // Case 3
    case RepartitionByExpression(exprs, Repartition(_, _, child), numPartitions) =>
      RepartitionByExpression(exprs, child, numPartitions)
  }
}

/**
 * Collapse Adjacent Window Expression.
 * - If the partition specs and order specs are the same, collapse into the parent.
 */
object CollapseWindow extends Rule[LogicalPlan] {
  def apply(plan: LogicalPlan): LogicalPlan = plan transformUp {
    case w @ Window(we1, ps1, os1, Window(we2, ps2, os2, grandChild)) if ps1 == ps2 && os1 == os2 =>
      w.copy(windowExpressions = we2 ++ we1, child = grandChild)
  }
}

/**
 * Generate a list of additional filters from an operator's existing constraint but remove those
 * that are either already part of the operator's condition or are part of the operator's child
 * constraints. These filters are currently inserted to the existing conditions in the Filter
 * operators and on either side of Join operators.
 *
 * Note: While this optimization is applicable to all types of join, it primarily benefits Inner and
 * LeftSemi joins.
 */
object InferFiltersFromConstraints extends Rule[LogicalPlan] with PredicateHelper {
  def apply(plan: LogicalPlan): LogicalPlan = plan transform {
    case filter @ Filter(condition, child) =>
      val newFilters = filter.constraints --
        (child.constraints ++ splitConjunctivePredicates(condition))
      if (newFilters.nonEmpty) {
        Filter(And(newFilters.reduce(And), condition), child)
      } else {
        filter
      }

    case join @ Join(left, right, joinType, conditionOpt) =>
      // Only consider constraints that can be pushed down completely to either the left or the
      // right child
      val constraints = join.constraints.filter { c =>
        c.references.subsetOf(left.outputSet) || c.references.subsetOf(right.outputSet)
      }
      // Remove those constraints that are already enforced by either the left or the right child
      val additionalConstraints = constraints -- (left.constraints ++ right.constraints)
      val newConditionOpt = conditionOpt match {
        case Some(condition) =>
          val newFilters = additionalConstraints -- splitConjunctivePredicates(condition)
          if (newFilters.nonEmpty) Option(And(newFilters.reduce(And), condition)) else None
        case None =>
          additionalConstraints.reduceOption(And)
      }
      if (newConditionOpt.isDefined) Join(left, right, joinType, newConditionOpt) else join
  }
}

/**
 * Combines all adjacent [[Union]] operators into a single [[Union]].
 */
object CombineUnions extends Rule[LogicalPlan] {
  def apply(plan: LogicalPlan): LogicalPlan = plan transformDown {
    case u: Union => flattenUnion(u, false)
    case Distinct(u: Union) => Distinct(flattenUnion(u, true))
  }

  private def flattenUnion(union: Union, flattenDistinct: Boolean): Union = {
    val stack = mutable.Stack[LogicalPlan](union)
    val flattened = mutable.ArrayBuffer.empty[LogicalPlan]
    while (stack.nonEmpty) {
      stack.pop() match {
        case Distinct(Union(children)) if flattenDistinct =>
          stack.pushAll(children.reverse)
        case Union(children) =>
          stack.pushAll(children.reverse)
        case child =>
          flattened += child
      }
    }
    Union(flattened)
  }
}

/**
 * Combines two adjacent [[Filter]] operators into one, merging the non-redundant conditions into
 * one conjunctive predicate.
 */
object CombineFilters extends Rule[LogicalPlan] with PredicateHelper {
  def apply(plan: LogicalPlan): LogicalPlan = plan transform {
    case Filter(fc, nf @ Filter(nc, grandChild)) =>
      (ExpressionSet(splitConjunctivePredicates(fc)) --
        ExpressionSet(splitConjunctivePredicates(nc))).reduceOption(And) match {
        case Some(ac) =>
          Filter(And(nc, ac), grandChild)
        case None =>
          nf
      }
  }
}

/**
 * Removes no-op SortOrder from Sort
 */
object EliminateSorts extends Rule[LogicalPlan] {
  def apply(plan: LogicalPlan): LogicalPlan = plan transform {
    case s @ Sort(orders, _, child) if orders.isEmpty || orders.exists(_.child.foldable) =>
      val newOrders = orders.filterNot(_.child.foldable)
      if (newOrders.isEmpty) child else s.copy(order = newOrders)
  }
}

/**
 * Removes filters that can be evaluated trivially.  This can be done through the following ways:
 * 1) by eliding the filter for cases where it will always evaluate to `true`.
 * 2) by substituting a dummy empty relation when the filter will always evaluate to `false`.
 * 3) by eliminating the always-true conditions given the constraints on the child's output.
 */
object PruneFilters extends Rule[LogicalPlan] with PredicateHelper {
  def apply(plan: LogicalPlan): LogicalPlan = plan transform {
    // If the filter condition always evaluate to true, remove the filter.
    case Filter(Literal(true, BooleanType), child) => child
    // If the filter condition always evaluate to null or false,
    // replace the input with an empty relation.
    case Filter(Literal(null, _), child) => LocalRelation(child.output, data = Seq.empty)
    case Filter(Literal(false, BooleanType), child) => LocalRelation(child.output, data = Seq.empty)
    // If any deterministic condition is guaranteed to be true given the constraints on the child's
    // output, remove the condition
    case f @ Filter(fc, p: LogicalPlan) =>
      val (prunedPredicates, remainingPredicates) =
        splitConjunctivePredicates(fc).partition { cond =>
          cond.deterministic && p.constraints.contains(cond)
        }
      if (prunedPredicates.isEmpty) {
        f
      } else if (remainingPredicates.isEmpty) {
        p
      } else {
        val newCond = remainingPredicates.reduce(And)
        Filter(newCond, p)
      }
  }
}

/**
 * Pushes [[Filter]] operators through many operators iff:
 * 1) the operator is deterministic
 * 2) the predicate is deterministic and the operator will not change any of rows.
 *
 * This heuristic is valid assuming the expression evaluation cost is minimal.
 */
object PushDownPredicate extends Rule[LogicalPlan] with PredicateHelper {
  def apply(plan: LogicalPlan): LogicalPlan = plan transform {
    // SPARK-13473: We can't push the predicate down when the underlying projection output non-
    // deterministic field(s).  Non-deterministic expressions are essentially stateful. This
    // implies that, for a given input row, the output are determined by the expression's initial
    // state and all the input rows processed before. In another word, the order of input rows
    // matters for non-deterministic expressions, while pushing down predicates changes the order.
    case filter @ Filter(condition, project @ Project(fields, grandChild))
      if fields.forall(_.deterministic) && canPushThroughCondition(grandChild, condition) =>

      // Create a map of Aliases to their values from the child projection.
      // e.g., 'SELECT a + b AS c, d ...' produces Map(c -> a + b).
      val aliasMap = AttributeMap(fields.collect {
        case a: Alias => (a.toAttribute, a.child)
      })

      project.copy(child = Filter(replaceAlias(condition, aliasMap), grandChild))

    // Push [[Filter]] operators through [[Window]] operators. Parts of the predicate that can be
    // pushed beneath must satisfy the following conditions:
    // 1. All the expressions are part of window partitioning key. The expressions can be compound.
    // 2. Deterministic.
    // 3. Placed before any non-deterministic predicates.
    case filter @ Filter(condition, w: Window)
        if w.partitionSpec.forall(_.isInstanceOf[AttributeReference]) =>
      val partitionAttrs = AttributeSet(w.partitionSpec.flatMap(_.references))

      val (candidates, containingNonDeterministic) =
        splitConjunctivePredicates(condition).span(_.deterministic)

      val (pushDown, rest) = candidates.partition { cond =>
        cond.references.subsetOf(partitionAttrs)
      }

      val stayUp = rest ++ containingNonDeterministic

      if (pushDown.nonEmpty) {
        val pushDownPredicate = pushDown.reduce(And)
        val newWindow = w.copy(child = Filter(pushDownPredicate, w.child))
        if (stayUp.isEmpty) newWindow else Filter(stayUp.reduce(And), newWindow)
      } else {
        filter
      }

    case filter @ Filter(condition, aggregate: Aggregate) =>
      // Find all the aliased expressions in the aggregate list that don't include any actual
      // AggregateExpression, and create a map from the alias to the expression
      val aliasMap = AttributeMap(aggregate.aggregateExpressions.collect {
        case a: Alias if a.child.find(_.isInstanceOf[AggregateExpression]).isEmpty =>
          (a.toAttribute, a.child)
      })

      // For each filter, expand the alias and check if the filter can be evaluated using
      // attributes produced by the aggregate operator's child operator.
      val (candidates, containingNonDeterministic) =
        splitConjunctivePredicates(condition).span(_.deterministic)

      val (pushDown, rest) = candidates.partition { cond =>
        val replaced = replaceAlias(cond, aliasMap)
        cond.references.nonEmpty && replaced.references.subsetOf(aggregate.child.outputSet)
      }

      val stayUp = rest ++ containingNonDeterministic

      if (pushDown.nonEmpty) {
        val pushDownPredicate = pushDown.reduce(And)
        val replaced = replaceAlias(pushDownPredicate, aliasMap)
        val newAggregate = aggregate.copy(child = Filter(replaced, aggregate.child))
        // If there is no more filter to stay up, just eliminate the filter.
        // Otherwise, create "Filter(stayUp) <- Aggregate <- Filter(pushDownPredicate)".
        if (stayUp.isEmpty) newAggregate else Filter(stayUp.reduce(And), newAggregate)
      } else {
        filter
      }

    case filter @ Filter(condition, union: Union) =>
      // Union could change the rows, so non-deterministic predicate can't be pushed down
      val (pushDown, stayUp) = splitConjunctivePredicates(condition).span(_.deterministic)

      if (pushDown.nonEmpty) {
        val pushDownCond = pushDown.reduceLeft(And)
        val output = union.output
        val newGrandChildren = union.children.map { grandchild =>
          val newCond = pushDownCond transform {
            case e if output.exists(_.semanticEquals(e)) =>
              grandchild.output(output.indexWhere(_.semanticEquals(e)))
          }
          assert(newCond.references.subsetOf(grandchild.outputSet))
          Filter(newCond, grandchild)
        }
        val newUnion = union.withNewChildren(newGrandChildren)
        if (stayUp.nonEmpty) {
          Filter(stayUp.reduceLeft(And), newUnion)
        } else {
          newUnion
        }
      } else {
        filter
      }

    case filter @ Filter(condition, u: UnaryNode)
        if canPushThrough(u) && u.expressions.forall(_.deterministic) =>
      pushDownPredicate(filter, u.child) { predicate =>
        u.withNewChildren(Seq(Filter(predicate, u.child)))
      }
  }

  private def canPushThrough(p: UnaryNode): Boolean = p match {
    // Note that some operators (e.g. project, aggregate, union) are being handled separately
    // (earlier in this rule).
    case _: AppendColumns => true
    case _: BroadcastHint => true
    case _: Distinct => true
    case _: Generate => true
    case _: Pivot => true
    case _: RepartitionByExpression => true
    case _: Repartition => true
    case _: ScriptTransformation => true
    case _: Sort => true
    case _ => false
  }

  private def pushDownPredicate(
      filter: Filter,
      grandchild: LogicalPlan)(insertFilter: Expression => LogicalPlan): LogicalPlan = {
    // Only push down the predicates that is deterministic and all the referenced attributes
    // come from grandchild.
    // TODO: non-deterministic predicates could be pushed through some operators that do not change
    // the rows.
    val (candidates, containingNonDeterministic) =
      splitConjunctivePredicates(filter.condition).span(_.deterministic)

    val (pushDown, rest) = candidates.partition { cond =>
      cond.references.subsetOf(grandchild.outputSet)
    }

    val stayUp = rest ++ containingNonDeterministic

    if (pushDown.nonEmpty) {
      val newChild = insertFilter(pushDown.reduceLeft(And))
      if (stayUp.nonEmpty) {
        Filter(stayUp.reduceLeft(And), newChild)
      } else {
        newChild
      }
    } else {
      filter
    }
  }

  /**
   * Check if we can safely push a filter through a projection, by making sure that predicate
   * subqueries in the condition do not contain the same attributes as the plan they are moved
   * into. This can happen when the plan and predicate subquery have the same source.
   */
  private def canPushThroughCondition(plan: LogicalPlan, condition: Expression): Boolean = {
    val attributes = plan.outputSet
    val matched = condition.find {
      case PredicateSubquery(p, _, _, _) => p.outputSet.intersect(attributes).nonEmpty
      case _ => false
    }
    matched.isEmpty
  }
}

/**
 * Pushes down [[Filter]] operators where the `condition` can be
 * evaluated using only the attributes of the left or right side of a join.  Other
 * [[Filter]] conditions are moved into the `condition` of the [[Join]].
 *
 * And also pushes down the join filter, where the `condition` can be evaluated using only the
 * attributes of the left or right side of sub query when applicable.
 *
 * Check https://cwiki.apache.org/confluence/display/Hive/OuterJoinBehavior for more details
 */
object PushPredicateThroughJoin extends Rule[LogicalPlan] with PredicateHelper {
  /**
   * Splits join condition expressions or filter predicates (on a given join's output) into three
   * categories based on the attributes required to evaluate them. Note that we explicitly exclude
   * on-deterministic (i.e., stateful) condition expressions in canEvaluateInLeft or
   * canEvaluateInRight to prevent pushing these predicates on either side of the join.
   *
   * @return (canEvaluateInLeft, canEvaluateInRight, haveToEvaluateInBoth)
   */
  private def split(condition: Seq[Expression], left: LogicalPlan, right: LogicalPlan) = {
    // Note: In order to ensure correctness, it's important to not change the relative ordering of
    // any deterministic expression that follows a non-deterministic expression. To achieve this,
    // we only consider pushing down those expressions that precede the first non-deterministic
    // expression in the condition.
    val (pushDownCandidates, containingNonDeterministic) = condition.span(_.deterministic)
    val (leftEvaluateCondition, rest) =
      pushDownCandidates.partition(_.references.subsetOf(left.outputSet))
    val (rightEvaluateCondition, commonCondition) =
        rest.partition(expr => expr.references.subsetOf(right.outputSet))

    (leftEvaluateCondition, rightEvaluateCondition, commonCondition ++ containingNonDeterministic)
  }

  def apply(plan: LogicalPlan): LogicalPlan = plan transform {
    // push the where condition down into join filter
    case f @ Filter(filterCondition, Join(left, right, joinType, joinCondition)) =>
      val (leftFilterConditions, rightFilterConditions, commonFilterCondition) =
        split(splitConjunctivePredicates(filterCondition), left, right)
      joinType match {
        case _: InnerLike =>
          // push down the single side `where` condition into respective sides
          val newLeft = leftFilterConditions.
            reduceLeftOption(And).map(Filter(_, left)).getOrElse(left)
          val newRight = rightFilterConditions.
            reduceLeftOption(And).map(Filter(_, right)).getOrElse(right)
          val (newJoinConditions, others) =
            commonFilterCondition.partition(canEvaluateWithinJoin)
          val newJoinCond = (newJoinConditions ++ joinCondition).reduceLeftOption(And)

          val join = Join(newLeft, newRight, joinType, newJoinCond)
          if (others.nonEmpty) {
            Filter(others.reduceLeft(And), join)
          } else {
            join
          }
        case RightOuter =>
          // push down the right side only `where` condition
          val newLeft = left
          val newRight = rightFilterConditions.
            reduceLeftOption(And).map(Filter(_, right)).getOrElse(right)
          val newJoinCond = joinCondition
          val newJoin = Join(newLeft, newRight, RightOuter, newJoinCond)

          (leftFilterConditions ++ commonFilterCondition).
            reduceLeftOption(And).map(Filter(_, newJoin)).getOrElse(newJoin)
        case LeftOuter | LeftExistence(_) =>
          // push down the left side only `where` condition
          val newLeft = leftFilterConditions.
            reduceLeftOption(And).map(Filter(_, left)).getOrElse(left)
          val newRight = right
          val newJoinCond = joinCondition
          val newJoin = Join(newLeft, newRight, joinType, newJoinCond)

          (rightFilterConditions ++ commonFilterCondition).
            reduceLeftOption(And).map(Filter(_, newJoin)).getOrElse(newJoin)
        case FullOuter => f // DO Nothing for Full Outer Join
        case NaturalJoin(_) => sys.error("Untransformed NaturalJoin node")
        case UsingJoin(_, _) => sys.error("Untransformed Using join node")
      }

    // push down the join filter into sub query scanning if applicable
    case j @ Join(left, right, joinType, joinCondition) =>
      val (leftJoinConditions, rightJoinConditions, commonJoinCondition) =
        split(joinCondition.map(splitConjunctivePredicates).getOrElse(Nil), left, right)

      joinType match {
        case _: InnerLike | LeftSemi =>
          // push down the single side only join filter for both sides sub queries
          val newLeft = leftJoinConditions.
            reduceLeftOption(And).map(Filter(_, left)).getOrElse(left)
          val newRight = rightJoinConditions.
            reduceLeftOption(And).map(Filter(_, right)).getOrElse(right)
          val newJoinCond = commonJoinCondition.reduceLeftOption(And)

          Join(newLeft, newRight, joinType, newJoinCond)
        case RightOuter =>
          // push down the left side only join filter for left side sub query
          val newLeft = leftJoinConditions.
            reduceLeftOption(And).map(Filter(_, left)).getOrElse(left)
          val newRight = right
          val newJoinCond = (rightJoinConditions ++ commonJoinCondition).reduceLeftOption(And)

          Join(newLeft, newRight, RightOuter, newJoinCond)
        case LeftOuter | LeftAnti | ExistenceJoin(_) =>
          // push down the right side only join filter for right sub query
          val newLeft = left
          val newRight = rightJoinConditions.
            reduceLeftOption(And).map(Filter(_, right)).getOrElse(right)
          val newJoinCond = (leftJoinConditions ++ commonJoinCondition).reduceLeftOption(And)

          Join(newLeft, newRight, joinType, newJoinCond)
        case FullOuter => j
        case NaturalJoin(_) => sys.error("Untransformed NaturalJoin node")
        case UsingJoin(_, _) => sys.error("Untransformed Using join node")
      }
  }
}

/**
 * Combines two adjacent [[Limit]] operators into one, merging the
 * expressions into one single expression.
 */
object CombineLimits extends Rule[LogicalPlan] {
  def apply(plan: LogicalPlan): LogicalPlan = plan transform {
    case GlobalLimit(le, GlobalLimit(ne, grandChild)) =>
      GlobalLimit(Least(Seq(ne, le)), grandChild)
    case LocalLimit(le, LocalLimit(ne, grandChild)) =>
      LocalLimit(Least(Seq(ne, le)), grandChild)
    case Limit(le, Limit(ne, grandChild)) =>
      Limit(Least(Seq(ne, le)), grandChild)
  }
}

/**
 * Check if there any cartesian products between joins of any type in the optimized plan tree.
 * Throw an error if a cartesian product is found without an explicit cross join specified.
 * This rule is effectively disabled if the CROSS_JOINS_ENABLED flag is true.
 *
 * This rule must be run AFTER the ReorderJoin rule since the join conditions for each join must be
 * collected before checking if it is a cartesian product. If you have
 * SELECT * from R, S where R.r = S.s,
 * the join between R and S is not a cartesian product and therefore should be allowed.
 * The predicate R.r = S.s is not recognized as a join condition until the ReorderJoin rule.
 */
case class CheckCartesianProducts(conf: CatalystConf)
    extends Rule[LogicalPlan] with PredicateHelper {
  /**
   * Check if a join is a cartesian product. Returns true if
   * there are no join conditions involving references from both left and right.
   */
  def isCartesianProduct(join: Join): Boolean = {
    val conditions = join.condition.map(splitConjunctivePredicates).getOrElse(Nil)
    !conditions.map(_.references).exists(refs => refs.exists(join.left.outputSet.contains)
        && refs.exists(join.right.outputSet.contains))
  }

  def apply(plan: LogicalPlan): LogicalPlan =
    if (conf.crossJoinEnabled) {
      plan
    } else plan transform {
      case j @ Join(left, right, Inner | LeftOuter | RightOuter | FullOuter, condition)
        if isCartesianProduct(j) =>
          throw new AnalysisException(
            s"""Detected cartesian product for ${j.joinType.sql} join between logical plans
               |${left.treeString(false).trim}
               |and
               |${right.treeString(false).trim}
               |Join condition is missing or trivial.
               |Use the CROSS JOIN syntax to allow cartesian products between these relations."""
            .stripMargin)
    }
}

/**
 * Speeds up aggregates on fixed-precision decimals by executing them on unscaled Long values.
 *
 * This uses the same rules for increasing the precision and scale of the output as
 * [[org.apache.spark.sql.catalyst.analysis.DecimalPrecision]].
 */
case class DecimalAggregates(conf: CatalystConf) extends Rule[LogicalPlan] {
  import Decimal.MAX_LONG_DIGITS

  /** Maximum number of decimal digits representable precisely in a Double */
  private val MAX_DOUBLE_DIGITS = 15

  def apply(plan: LogicalPlan): LogicalPlan = plan transform {
    case q: LogicalPlan => q transformExpressionsDown {
      case we @ WindowExpression(ae @ AggregateExpression(af, _, _, _), _) => af match {
        case Sum(e @ DecimalType.Expression(prec, scale)) if prec + 10 <= MAX_LONG_DIGITS =>
          MakeDecimal(we.copy(windowFunction = ae.copy(aggregateFunction = Sum(UnscaledValue(e)))),
            prec + 10, scale)

        case Average(e @ DecimalType.Expression(prec, scale)) if prec + 4 <= MAX_DOUBLE_DIGITS =>
          val newAggExpr =
            we.copy(windowFunction = ae.copy(aggregateFunction = Average(UnscaledValue(e))))
          Cast(
            Divide(newAggExpr, Literal.create(math.pow(10.0, scale), DoubleType)),
            DecimalType(prec + 4, scale + 4), Option(conf.sessionLocalTimeZone))

        case _ => we
      }
      case ae @ AggregateExpression(af, _, _, _) => af match {
        case Sum(e @ DecimalType.Expression(prec, scale)) if prec + 10 <= MAX_LONG_DIGITS =>
          MakeDecimal(ae.copy(aggregateFunction = Sum(UnscaledValue(e))), prec + 10, scale)

        case Average(e @ DecimalType.Expression(prec, scale)) if prec + 4 <= MAX_DOUBLE_DIGITS =>
          val newAggExpr = ae.copy(aggregateFunction = Average(UnscaledValue(e)))
          Cast(
            Divide(newAggExpr, Literal.create(math.pow(10.0, scale), DoubleType)),
            DecimalType(prec + 4, scale + 4), Option(conf.sessionLocalTimeZone))

        case _ => ae
      }
    }
  }
}

/**
 * Converts local operations (i.e. ones that don't require data exchange) on LocalRelation to
 * another LocalRelation.
 *
 * This is relatively simple as it currently handles only a single case: Project.
 */
object ConvertToLocalRelation extends Rule[LogicalPlan] {
  def apply(plan: LogicalPlan): LogicalPlan = plan transform {
    case Project(projectList, LocalRelation(output, data))
        if !projectList.exists(hasUnevaluableExpr) =>
      val projection = new InterpretedProjection(projectList, output)
      projection.initialize(0)
      LocalRelation(projectList.map(_.toAttribute), data.map(projection))
  }

  private def hasUnevaluableExpr(expr: Expression): Boolean = {
    expr.find(e => e.isInstanceOf[Unevaluable] && !e.isInstanceOf[AttributeReference]).isDefined
  }
}

/**
 * Replaces logical [[Distinct]] operator with an [[Aggregate]] operator.
 * {{{
 *   SELECT DISTINCT f1, f2 FROM t  ==>  SELECT f1, f2 FROM t GROUP BY f1, f2
 * }}}
 */
object ReplaceDistinctWithAggregate extends Rule[LogicalPlan] {
  def apply(plan: LogicalPlan): LogicalPlan = plan transform {
    case Distinct(child) => Aggregate(child.output, child.output, child)
  }
}

/**
 * Replaces logical [[Intersect]] operator with a left-semi [[Join]] operator.
 * {{{
 *   SELECT a1, a2 FROM Tab1 INTERSECT SELECT b1, b2 FROM Tab2
 *   ==>  SELECT DISTINCT a1, a2 FROM Tab1 LEFT SEMI JOIN Tab2 ON a1<=>b1 AND a2<=>b2
 * }}}
 *
 * Note:
 * 1. This rule is only applicable to INTERSECT DISTINCT. Do not use it for INTERSECT ALL.
 * 2. This rule has to be done after de-duplicating the attributes; otherwise, the generated
 *    join conditions will be incorrect.
 */
object ReplaceIntersectWithSemiJoin extends Rule[LogicalPlan] {
  def apply(plan: LogicalPlan): LogicalPlan = plan transform {
    case Intersect(left, right) =>
      assert(left.output.size == right.output.size)
      val joinCond = left.output.zip(right.output).map { case (l, r) => EqualNullSafe(l, r) }
      Distinct(Join(left, right, LeftSemi, joinCond.reduceLeftOption(And)))
  }
}

/**
 * Replaces logical [[Except]] operator with a left-anti [[Join]] operator.
 * {{{
 *   SELECT a1, a2 FROM Tab1 EXCEPT SELECT b1, b2 FROM Tab2
 *   ==>  SELECT DISTINCT a1, a2 FROM Tab1 LEFT ANTI JOIN Tab2 ON a1<=>b1 AND a2<=>b2
 * }}}
 *
 * Note:
 * 1. This rule is only applicable to EXCEPT DISTINCT. Do not use it for EXCEPT ALL.
 * 2. This rule has to be done after de-duplicating the attributes; otherwise, the generated
 *    join conditions will be incorrect.
 */
object ReplaceExceptWithAntiJoin extends Rule[LogicalPlan] {
  def apply(plan: LogicalPlan): LogicalPlan = plan transform {
    case Except(left, right) =>
      assert(left.output.size == right.output.size)
      val joinCond = left.output.zip(right.output).map { case (l, r) => EqualNullSafe(l, r) }
      Distinct(Join(left, right, LeftAnti, joinCond.reduceLeftOption(And)))
  }
}

/**
 * Removes literals from group expressions in [[Aggregate]], as they have no effect to the result
 * but only makes the grouping key bigger.
 */
object RemoveLiteralFromGroupExpressions extends Rule[LogicalPlan] {
  def apply(plan: LogicalPlan): LogicalPlan = plan transform {
    case a @ Aggregate(grouping, _, _) if grouping.nonEmpty =>
      val newGrouping = grouping.filter(!_.foldable)
      if (newGrouping.nonEmpty) {
        a.copy(groupingExpressions = newGrouping)
      } else {
        // All grouping expressions are literals. We should not drop them all, because this can
        // change the return semantics when the input of the Aggregate is empty (SPARK-17114). We
        // instead replace this by single, easy to hash/sort, literal expression.
        a.copy(groupingExpressions = Seq(Literal(0, IntegerType)))
      }
  }
}

/**
 * Removes repetition from group expressions in [[Aggregate]], as they have no effect to the result
 * but only makes the grouping key bigger.
 */
object RemoveRepetitionFromGroupExpressions extends Rule[LogicalPlan] {
  def apply(plan: LogicalPlan): LogicalPlan = plan transform {
    case a @ Aggregate(grouping, _, _) =>
      val newGrouping = ExpressionSet(grouping).toSeq
      a.copy(groupingExpressions = newGrouping)
  }
}<|MERGE_RESOLUTION|>--- conflicted
+++ resolved
@@ -110,15 +110,11 @@
       SimplifyCaseConversionExpressions,
       RewriteCorrelatedScalarSubquery,
       EliminateSerialization,
-<<<<<<< HEAD
       RemoveRedundantAliases,
-      RemoveRedundantProject) ::
-=======
-      RemoveAliasOnlyProject,
+      RemoveRedundantProject,
       SimplifyCreateStructOps,
       SimplifyCreateArrayOps,
       SimplifyCreateMapOps) ::
->>>>>>> 7a7ce272
     Batch("Check Cartesian Products", Once,
       CheckCartesianProducts(conf)) ::
     Batch("Decimal Optimizations", fixedPoint,
