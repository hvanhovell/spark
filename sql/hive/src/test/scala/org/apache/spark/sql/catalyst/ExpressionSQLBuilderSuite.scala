/*
 * Licensed to the Apache Software Foundation (ASF) under one or more
 * contributor license agreements.  See the NOTICE file distributed with
 * this work for additional information regarding copyright ownership.
 * The ASF licenses this file to You under the Apache License, Version 2.0
 * (the "License"); you may not use this file except in compliance with
 * the License.  You may obtain a copy of the License at
 *
 *    http://www.apache.org/licenses/LICENSE-2.0
 *
 * Unless required by applicable law or agreed to in writing, software
 * distributed under the License is distributed on an "AS IS" BASIS,
 * WITHOUT WARRANTIES OR CONDITIONS OF ANY KIND, either express or implied.
 * See the License for the specific language governing permissions and
 * limitations under the License.
 */

package org.apache.spark.sql.catalyst

import java.sql.Timestamp

import org.apache.spark.sql.catalyst.dsl.expressions._
import org.apache.spark.sql.catalyst.expressions.{If, Literal, SpecifiedWindowFrame, WindowSpecDefinition}

class ExpressionSQLBuilderSuite extends SQLBuilderTest {
  test("literal") {
    checkSQL(Literal("foo"), "'foo'")
    checkSQL(Literal("\"foo\""), "'\"foo\"'")
    checkSQL(Literal("'foo'"), "'\\'foo\\''")
    checkSQL(Literal(1: Byte), "1Y")
    checkSQL(Literal(2: Short), "2S")
    checkSQL(Literal(4: Int), "4")
    checkSQL(Literal(8: Long), "8L")
    checkSQL(Literal(1.5F), "CAST(1.5 AS FLOAT)")
    checkSQL(Literal(Float.PositiveInfinity), "CAST('Infinity' AS FLOAT)")
    checkSQL(Literal(Float.NegativeInfinity), "CAST('-Infinity' AS FLOAT)")
    checkSQL(Literal(Float.NaN), "CAST('NaN' AS FLOAT)")
    checkSQL(Literal(2.5D), "2.5D")
    checkSQL(Literal(Double.PositiveInfinity), "CAST('Infinity' AS DOUBLE)")
    checkSQL(Literal(Double.NegativeInfinity), "CAST('-Infinity' AS DOUBLE)")
    checkSQL(Literal(Double.NaN), "CAST('NaN' AS DOUBLE)")
<<<<<<< HEAD
    checkSQL(Literal(Array(0x01, 0xA3).map(_.toByte)), "X'01A3'")
=======
    checkSQL(Literal(BigDecimal("10.0000000").underlying), "10.0000000BD")
>>>>>>> f64a1ddd
    checkSQL(
      Literal(Timestamp.valueOf("2016-01-01 00:00:00")), "TIMESTAMP('2016-01-01 00:00:00.0')")
    // TODO tests for decimals
  }

  test("attributes") {
    checkSQL('a.int, "`a`")
    checkSQL(Symbol("foo bar").int, "`foo bar`")
    // Keyword
    checkSQL('int.int, "`int`")
  }

  test("binary comparisons") {
    checkSQL('a.int === 'b.int, "(`a` = `b`)")
    checkSQL('a.int <=> 'b.int, "(`a` <=> `b`)")
    checkSQL('a.int =!= 'b.int, "(NOT (`a` = `b`))")

    checkSQL('a.int < 'b.int, "(`a` < `b`)")
    checkSQL('a.int <= 'b.int, "(`a` <= `b`)")
    checkSQL('a.int > 'b.int, "(`a` > `b`)")
    checkSQL('a.int >= 'b.int, "(`a` >= `b`)")

    checkSQL('a.int in ('b.int, 'c.int), "(`a` IN (`b`, `c`))")
    checkSQL('a.int in (1, 2), "(`a` IN (1, 2))")

    checkSQL('a.int.isNull, "(`a` IS NULL)")
    checkSQL('a.int.isNotNull, "(`a` IS NOT NULL)")
  }

  test("logical operators") {
    checkSQL('a.boolean && 'b.boolean, "(`a` AND `b`)")
    checkSQL('a.boolean || 'b.boolean, "(`a` OR `b`)")
    checkSQL(!'a.boolean, "(NOT `a`)")
    checkSQL(If('a.boolean, 'b.int, 'c.int), "(IF(`a`, `b`, `c`))")
  }

  test("arithmetic expressions") {
    checkSQL('a.int + 'b.int, "(`a` + `b`)")
    checkSQL('a.int - 'b.int, "(`a` - `b`)")
    checkSQL('a.int * 'b.int, "(`a` * `b`)")
    checkSQL('a.int / 'b.int, "(`a` / `b`)")
    checkSQL('a.int % 'b.int, "(`a` % `b`)")

    checkSQL(-'a.int, "(- `a`)")
    checkSQL(-('a.int + 'b.int), "(- (`a` + `b`))")
  }

  test("window specification") {
    val frame = SpecifiedWindowFrame.defaultWindowFrame(
      hasOrderSpecification = true,
      acceptWindowFrame = true
    )

    checkSQL(
      WindowSpecDefinition('a.int :: Nil, Nil, frame),
      s"(PARTITION BY `a` $frame)"
    )

    checkSQL(
      WindowSpecDefinition('a.int :: 'b.string :: Nil, Nil, frame),
      s"(PARTITION BY `a`, `b` $frame)"
    )

    checkSQL(
      WindowSpecDefinition(Nil, 'a.int.asc :: Nil, frame),
      s"(ORDER BY `a` ASC $frame)"
    )

    checkSQL(
      WindowSpecDefinition(Nil, 'a.int.asc :: 'b.string.desc :: Nil, frame),
      s"(ORDER BY `a` ASC, `b` DESC $frame)"
    )

    checkSQL(
      WindowSpecDefinition('a.int :: 'b.string :: Nil, 'c.int.asc :: 'd.string.desc :: Nil, frame),
      s"(PARTITION BY `a`, `b` ORDER BY `c` ASC, `d` DESC $frame)"
    )
  }
}<|MERGE_RESOLUTION|>--- conflicted
+++ resolved
@@ -39,11 +39,8 @@
     checkSQL(Literal(Double.PositiveInfinity), "CAST('Infinity' AS DOUBLE)")
     checkSQL(Literal(Double.NegativeInfinity), "CAST('-Infinity' AS DOUBLE)")
     checkSQL(Literal(Double.NaN), "CAST('NaN' AS DOUBLE)")
-<<<<<<< HEAD
+    checkSQL(Literal(BigDecimal("10.0000000").underlying), "10.0000000BD")
     checkSQL(Literal(Array(0x01, 0xA3).map(_.toByte)), "X'01A3'")
-=======
-    checkSQL(Literal(BigDecimal("10.0000000").underlying), "10.0000000BD")
->>>>>>> f64a1ddd
     checkSQL(
       Literal(Timestamp.valueOf("2016-01-01 00:00:00")), "TIMESTAMP('2016-01-01 00:00:00.0')")
     // TODO tests for decimals
