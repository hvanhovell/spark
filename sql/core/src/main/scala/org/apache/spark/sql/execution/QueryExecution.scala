/*
 * Licensed to the Apache Software Foundation (ASF) under one or more
 * contributor license agreements.  See the NOTICE file distributed with
 * this work for additional information regarding copyright ownership.
 * The ASF licenses this file to You under the Apache License, Version 2.0
 * (the "License"); you may not use this file except in compliance with
 * the License.  You may obtain a copy of the License at
 *
 *    http://www.apache.org/licenses/LICENSE-2.0
 *
 * Unless required by applicable law or agreed to in writing, software
 * distributed under the License is distributed on an "AS IS" BASIS,
 * WITHOUT WARRANTIES OR CONDITIONS OF ANY KIND, either express or implied.
 * See the License for the specific language governing permissions and
 * limitations under the License.
 */

package org.apache.spark.sql.execution

import java.io.{BufferedWriter, OutputStreamWriter}

import org.apache.hadoop.fs.Path

import org.apache.spark.rdd.RDD
import org.apache.spark.sql.{AnalysisException, Row, SparkSession}
import org.apache.spark.sql.catalyst.{InternalRow, QueryPlanningTracker}
import org.apache.spark.sql.catalyst.analysis.UnsupportedOperationChecker
import org.apache.spark.sql.catalyst.expressions.codegen.ByteCodeStats
import org.apache.spark.sql.catalyst.plans.QueryPlan
import org.apache.spark.sql.catalyst.plans.logical.{LogicalPlan, ReturnAnswer}
import org.apache.spark.sql.catalyst.rules.Rule
import org.apache.spark.sql.catalyst.util.StringUtils.PlanStringConcat
import org.apache.spark.sql.catalyst.util.truncatedString
import org.apache.spark.sql.dynamicpruning.PlanDynamicPruningFilters
import org.apache.spark.sql.execution.adaptive.InsertAdaptiveSparkPlan
import org.apache.spark.sql.execution.exchange.{EnsureRequirements, ReuseExchange}
import org.apache.spark.sql.internal.SQLConf
import org.apache.spark.util.Utils

/**
 * The primary workflow for executing relational queries using Spark.  Designed to allow easy
 * access to the intermediate phases of query execution for developers.
 *
 * While this is not a public class, we should avoid changing the function names for the sake of
 * changing them, because a lot of developers use the feature for debugging.
 */
class QueryExecution(
    val sparkSession: SparkSession,
    val logical: LogicalPlan,
    val tracker: QueryPlanningTracker = new QueryPlanningTracker) {

  // TODO: Move the planner an optimizer into here from SessionState.
  protected def planner = sparkSession.sessionState.planner

  def assertAnalyzed(): Unit = analyzed

  def assertSupported(): Unit = {
    if (sparkSession.sessionState.conf.isUnsupportedOperationCheckEnabled) {
      UnsupportedOperationChecker.checkForBatch(analyzed)
    }
  }

  lazy val analyzed: LogicalPlan = tracker.measurePhase(QueryPlanningTracker.ANALYSIS) {
    SparkSession.setActiveSession(sparkSession)
    // We can't clone `logical` here, which will reset the `_analyzed` flag.
    sparkSession.sessionState.analyzer.executeAndCheck(logical, tracker)
  }

  lazy val withCachedData: LogicalPlan = {
    assertAnalyzed()
    assertSupported()
    // clone the plan to avoid sharing the plan instance between different stages like analyzing,
    // optimizing and planning.
    sparkSession.sharedState.cacheManager.useCachedData(analyzed.clone())
  }

  lazy val optimizedPlan: LogicalPlan = tracker.measurePhase(QueryPlanningTracker.OPTIMIZATION) {
    // clone the plan to avoid sharing the plan instance between different stages like analyzing,
    // optimizing and planning.
    sparkSession.sessionState.optimizer.executeAndTrack(withCachedData.clone(), tracker)
  }

  lazy val sparkPlan: SparkPlan = tracker.measurePhase(QueryPlanningTracker.PLANNING) {
    // Clone the logical plan here, in case the planner rules change the states of the logical plan.
    QueryExecution.createSparkPlan(sparkSession, planner, optimizedPlan.clone())
  }

  // executedPlan should not be used to initialize any SparkPlan. It should be
  // only used for execution.
  lazy val executedPlan: SparkPlan = tracker.measurePhase(QueryPlanningTracker.PLANNING) {
    // clone the plan to avoid sharing the plan instance between different stages like analyzing,
    // optimizing and planning.
    QueryExecution.prepareForExecution(preparations, sparkPlan.clone())
  }

  /**
   * Internal version of the RDD. Avoids copies and has no schema.
   * Note for callers: Spark may apply various optimization including reusing object: this means
   * the row is valid only for the iteration it is retrieved. You should avoid storing row and
   * accessing after iteration. (Calling `collect()` is one of known bad usage.)
   * If you want to store these rows into collection, please apply some converter or copy row
   * which produces new object per iteration.
   * Given QueryExecution is not a public class, end users are discouraged to use this: please
   * use `Dataset.rdd` instead where conversion will be applied.
   */
  lazy val toRdd: RDD[InternalRow] = new SQLExecutionRDD(
    executedPlan.execute(), sparkSession.sessionState.conf)

<<<<<<< HEAD
  /** Get the metrics observed during the execution of the query plan. */
  def observedMetrics: Map[String, Row] = CollectMetricsExec.collect(executedPlan)

  /**
   * Prepares a planned [[SparkPlan]] for execution by inserting shuffle operations and internal
   * row format conversions as needed.
   */
  protected def prepareForExecution(plan: SparkPlan): SparkPlan = {
    preparations.foldLeft(plan) { case (sp, rule) => rule.apply(sp) }
=======
  protected def preparations: Seq[Rule[SparkPlan]] = {
    QueryExecution.preparations(sparkSession)
>>>>>>> 68034a80
  }

  def simpleString: String = simpleString(false)

  def simpleString(formatted: Boolean): String = withRedaction {
    val concat = new PlanStringConcat()
    concat.append("== Physical Plan ==\n")
    if (formatted) {
      try {
        ExplainUtils.processPlan(executedPlan, concat.append)
      } catch {
        case e: AnalysisException => concat.append(e.toString)
        case e: IllegalArgumentException => concat.append(e.toString)
      }
    } else {
      QueryPlan.append(executedPlan, concat.append, verbose = false, addSuffix = false)
    }
    concat.append("\n")
    concat.toString
  }

  private def writePlans(append: String => Unit, maxFields: Int): Unit = {
    val (verbose, addSuffix) = (true, false)
    append("== Parsed Logical Plan ==\n")
    QueryPlan.append(logical, append, verbose, addSuffix, maxFields)
    append("\n== Analyzed Logical Plan ==\n")
    val analyzedOutput = try {
      truncatedString(
        analyzed.output.map(o => s"${o.name}: ${o.dataType.simpleString}"), ", ", maxFields)
    } catch {
      case e: AnalysisException => e.toString
    }
    append(analyzedOutput)
    append("\n")
    QueryPlan.append(analyzed, append, verbose, addSuffix, maxFields)
    append("\n== Optimized Logical Plan ==\n")
    QueryPlan.append(optimizedPlan, append, verbose, addSuffix, maxFields)
    append("\n== Physical Plan ==\n")
    QueryPlan.append(executedPlan, append, verbose, addSuffix, maxFields)
  }

  override def toString: String = withRedaction {
    val concat = new PlanStringConcat()
    writePlans(concat.append, SQLConf.get.maxToStringFields)
    concat.toString
  }

  def stringWithStats: String = withRedaction {
    val concat = new PlanStringConcat()
    val maxFields = SQLConf.get.maxToStringFields

    // trigger to compute stats for logical plans
    try {
      optimizedPlan.stats
    } catch {
      case e: AnalysisException => concat.append(e.toString + "\n")
    }
    // only show optimized logical plan and physical plan
    concat.append("== Optimized Logical Plan ==\n")
    QueryPlan.append(optimizedPlan, concat.append, verbose = true, addSuffix = true, maxFields)
    concat.append("\n== Physical Plan ==\n")
    QueryPlan.append(executedPlan, concat.append, verbose = true, addSuffix = false, maxFields)
    concat.append("\n")
    concat.toString
  }

  /**
   * Redact the sensitive information in the given string.
   */
  private def withRedaction(message: String): String = {
    Utils.redact(sparkSession.sessionState.conf.stringRedactionPattern, message)
  }

  /** A special namespace for commands that can be used to debug query execution. */
  // scalastyle:off
  object debug {
  // scalastyle:on

    /**
     * Prints to stdout all the generated code found in this plan (i.e. the output of each
     * WholeStageCodegen subtree).
     */
    def codegen(): Unit = {
      // scalastyle:off println
      println(org.apache.spark.sql.execution.debug.codegenString(executedPlan))
      // scalastyle:on println
    }

    /**
     * Get WholeStageCodegenExec subtrees and the codegen in a query plan
     *
     * @return Sequence of WholeStageCodegen subtrees and corresponding codegen
     */
    def codegenToSeq(): Seq[(String, String, ByteCodeStats)] = {
      org.apache.spark.sql.execution.debug.codegenStringSeq(executedPlan)
    }

    /**
     * Dumps debug information about query execution into the specified file.
     *
     * @param maxFields maximum number of fields converted to string representation.
     */
    def toFile(path: String, maxFields: Int = Int.MaxValue): Unit = {
      val filePath = new Path(path)
      val fs = filePath.getFileSystem(sparkSession.sessionState.newHadoopConf())
      val writer = new BufferedWriter(new OutputStreamWriter(fs.create(filePath)))
      val append = (s: String) => {
        writer.write(s)
      }
      try {
        writePlans(append, maxFields)
        writer.write("\n== Whole Stage Codegen ==\n")
        org.apache.spark.sql.execution.debug.writeCodegen(writer.write, executedPlan)
      } finally {
        writer.close()
      }
    }
  }
}

object QueryExecution {
  /**
   * Construct a sequence of rules that are used to prepare a planned [[SparkPlan]] for execution.
   * These rules will make sure subqueries are planned, make use the data partitioning and ordering
   * are correct, insert whole stage code gen, and try to reduce the work done by reusing exchanges
   * and subqueries.
   */
  private[execution] def preparations(sparkSession: SparkSession): Seq[Rule[SparkPlan]] =
    Seq(
      // `AdaptiveSparkPlanExec` is a leaf node. If inserted, all the following rules will be no-op
      // as the original plan is hidden behind `AdaptiveSparkPlanExec`.
      InsertAdaptiveSparkPlan(sparkSession),
      PlanDynamicPruningFilters(sparkSession),
      PlanSubqueries(sparkSession),
      EnsureRequirements(sparkSession.sessionState.conf),
      ApplyColumnarRulesAndInsertTransitions(sparkSession.sessionState.conf,
        sparkSession.sessionState.columnarRules),
      CollapseCodegenStages(sparkSession.sessionState.conf),
      ReuseExchange(sparkSession.sessionState.conf),
      ReuseSubquery(sparkSession.sessionState.conf)
    )

  /**
   * Prepares a planned [[SparkPlan]] for execution by inserting shuffle operations and internal
   * row format conversions as needed.
   */
  private[execution] def prepareForExecution(
      preparations: Seq[Rule[SparkPlan]],
      plan: SparkPlan): SparkPlan = {
    preparations.foldLeft(plan) { case (sp, rule) => rule.apply(sp) }
  }

  /**
   * Transform a [[LogicalPlan]] into a [[SparkPlan]].
   *
   * Note that the returned physical plan still needs to be prepared for execution.
   */
  def createSparkPlan(
      sparkSession: SparkSession,
      planner: SparkPlanner,
      plan: LogicalPlan): SparkPlan = {
    SparkSession.setActiveSession(sparkSession)
    // TODO: We use next(), i.e. take the first plan returned by the planner, here for now,
    //       but we will implement to choose the best plan.
    planner.plan(ReturnAnswer(plan)).next()
  }

  /**
   * Prepare the [[SparkPlan]] for execution.
   */
  def prepareExecutedPlan(spark: SparkSession, plan: SparkPlan): SparkPlan = {
    prepareForExecution(preparations(spark), plan)
  }

  /**
   * Transform the subquery's [[LogicalPlan]] into a [[SparkPlan]] and prepare the resulting
   * [[SparkPlan]] for execution.
   */
  def prepareExecutedPlan(spark: SparkSession, plan: LogicalPlan): SparkPlan = {
    val sparkPlan = createSparkPlan(spark, spark.sessionState.planner, plan.clone())
    prepareExecutedPlan(spark, sparkPlan)
  }
}<|MERGE_RESOLUTION|>--- conflicted
+++ resolved
@@ -106,20 +106,11 @@
   lazy val toRdd: RDD[InternalRow] = new SQLExecutionRDD(
     executedPlan.execute(), sparkSession.sessionState.conf)
 
-<<<<<<< HEAD
   /** Get the metrics observed during the execution of the query plan. */
   def observedMetrics: Map[String, Row] = CollectMetricsExec.collect(executedPlan)
 
-  /**
-   * Prepares a planned [[SparkPlan]] for execution by inserting shuffle operations and internal
-   * row format conversions as needed.
-   */
-  protected def prepareForExecution(plan: SparkPlan): SparkPlan = {
-    preparations.foldLeft(plan) { case (sp, rule) => rule.apply(sp) }
-=======
   protected def preparations: Seq[Rule[SparkPlan]] = {
     QueryExecution.preparations(sparkSession)
->>>>>>> 68034a80
   }
 
   def simpleString: String = simpleString(false)
