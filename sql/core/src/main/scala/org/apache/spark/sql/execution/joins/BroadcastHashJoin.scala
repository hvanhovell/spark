/*
 * Licensed to the Apache Software Foundation (ASF) under one or more
 * contributor license agreements.  See the NOTICE file distributed with
 * this work for additional information regarding copyright ownership.
 * The ASF licenses this file to You under the Apache License, Version 2.0
 * (the "License"); you may not use this file except in compliance with
 * the License.  You may obtain a copy of the License at
 *
 *    http://www.apache.org/licenses/LICENSE-2.0
 *
 * Unless required by applicable law or agreed to in writing, software
 * distributed under the License is distributed on an "AS IS" BASIS,
 * WITHOUT WARRANTIES OR CONDITIONS OF ANY KIND, either express or implied.
 * See the License for the specific language governing permissions and
 * limitations under the License.
 */

package org.apache.spark.sql.execution.joins

import org.apache.spark.{broadcast, TaskContext}
import org.apache.spark.rdd.RDD
import org.apache.spark.sql.catalyst.InternalRow
import org.apache.spark.sql.catalyst.expressions.{BindReferences, BoundReference, Expression, UnsafeRow}
import org.apache.spark.sql.catalyst.expressions.codegen.{CodegenContext, ExprCode, GenerateUnsafeProjection}
import org.apache.spark.sql.catalyst.plans.physical.{BroadcastDistribution, Distribution, Partitioning, UnspecifiedDistribution}
import org.apache.spark.sql.execution._
import org.apache.spark.sql.execution.metric.SQLMetrics
import org.apache.spark.util.collection.CompactBuffer

/**
 * Performs an inner hash join of two child relations.  When the output RDD of this operator is
 * being constructed, a Spark job is asynchronously started to calculate the values for the
 * broadcasted relation.  This data is then placed in a Spark broadcast variable.  The streamed
 * relation is not shuffled.
 */
case class BroadcastHashJoin(
    leftKeys: Seq[Expression],
    rightKeys: Seq[Expression],
    buildSide: BuildSide,
    condition: Option[Expression],
    left: SparkPlan,
    right: SparkPlan)
  extends BinaryNode with HashJoin with CodegenSupport {

  val streamSideName = buildSide match {
    case BuildLeft => "right"
    case BuildRight => "left"
  }

  override private[sql] lazy val metrics = Map(
<<<<<<< HEAD
    "numStreamRows" -> SQLMetrics.createLongMetric(sparkContext, s"number of $streamSideName rows"),
=======
>>>>>>> a2c7dcf6
    "numOutputRows" -> SQLMetrics.createLongMetric(sparkContext, "number of output rows"))

  override def outputPartitioning: Partitioning = streamedPlan.outputPartitioning

<<<<<<< HEAD
  override def requiredChildDistribution: Seq[Distribution] = buildSide match {
    case BuildLeft =>
      BroadcastDistribution(buildRelation) :: UnspecifiedDistribution :: Nil
    case BuildRight =>
      UnspecifiedDistribution :: BroadcastDistribution(buildRelation) :: Nil
=======
  override def requiredChildDistribution: Seq[Distribution] =
    UnspecifiedDistribution :: UnspecifiedDistribution :: Nil

  // Use lazy so that we won't do broadcast when calling explain but still cache the broadcast value
  // for the same query.
  @transient
  private lazy val broadcastFuture = {
    // broadcastFuture is used in "doExecute". Therefore we can get the execution id correctly here.
    val executionId = sparkContext.getLocalProperty(SQLExecution.EXECUTION_ID_KEY)
    Future {
      // This will run in another thread. Set the execution id so that we can connect these jobs
      // with the correct execution.
      SQLExecution.withExecutionId(sparkContext, executionId) {
        // Note that we use .execute().collect() because we don't want to convert data to Scala
        // types
        val input: Array[InternalRow] = buildPlan.execute().map { row =>
          row.copy()
        }.collect()
        // The following line doesn't run in a job so we cannot track the metric value. However, we
        // have already tracked it in the above lines. So here we can use
        // `SQLMetrics.nullLongMetric` to ignore it.
        // TODO: move this check into HashedRelation
        val hashed = if (canJoinKeyFitWithinLong) {
          LongHashedRelation(
            input.iterator, buildSideKeyGenerator, input.size)
        } else {
          HashedRelation(
            input.iterator, buildSideKeyGenerator, input.size)
        }
        sparkContext.broadcast(hashed)
      }
    }(BroadcastHashJoin.broadcastHashJoinExecutionContext)
>>>>>>> a2c7dcf6
  }

  private[this] val buildRelation: Iterable[InternalRow] => HashedRelation = { input =>
    // TODO: move this check into HashedRelation
    if (canJoinKeyFitWithinLong) {
      LongHashedRelation(
        input.iterator, SQLMetrics.nullLongMetric, buildSideKeyGenerator, input.size)
    } else {
      HashedRelation(
        input.iterator, SQLMetrics.nullLongMetric, buildSideKeyGenerator, input.size)
    }
  }

  protected override def doExecute(): RDD[InternalRow] = {
<<<<<<< HEAD
    val numStreamedRows = longMetric("numStreamRows")
=======
>>>>>>> a2c7dcf6
    val numOutputRows = longMetric("numOutputRows")

    val broadcastRelation = buildPlan.executeBroadcast[HashedRelation]()
    streamedPlan.execute().mapPartitions { streamedIter =>
      val hashedRelation = broadcastRelation.value
      TaskContext.get().taskMetrics().incPeakExecutionMemory(hashedRelation.getMemorySize)
      hashJoin(streamedIter, hashedRelation, numOutputRows)
    }
  }

  private var broadcastRelation: broadcast.Broadcast[HashedRelation] = _

  // the term for hash relation
  private var relationTerm: String = _

  override def upstream(): RDD[InternalRow] = {
    streamedPlan.asInstanceOf[CodegenSupport].upstream()
  }

  override def doProduce(ctx: CodegenContext): String = {
    // create a name for HashRelation
    broadcastRelation = buildPlan.executeBroadcast[HashedRelation]()
    val broadcast = ctx.addReferenceObj("broadcast", broadcastRelation)
    relationTerm = ctx.freshName("relation")
    val clsName = broadcastRelation.value.getClass.getName
    ctx.addMutableState(clsName, relationTerm,
      s"""
         | $relationTerm = ($clsName) $broadcast.value();
         | incPeakExecutionMemory($relationTerm.getMemorySize());
       """.stripMargin)

    s"""
       | ${streamedPlan.asInstanceOf[CodegenSupport].produce(ctx, this)}
     """.stripMargin
  }

  override def doConsume(ctx: CodegenContext, input: Seq[ExprCode]): String = {
    // generate the key as UnsafeRow or Long
    ctx.currentVars = input
    val (keyVal, anyNull) = if (canJoinKeyFitWithinLong) {
      val expr = rewriteKeyExpr(streamedKeys).head
      val ev = BindReferences.bindReference(expr, streamedPlan.output).gen(ctx)
      (ev, ev.isNull)
    } else {
      val keyExpr = streamedKeys.map(BindReferences.bindReference(_, streamedPlan.output))
      val ev = GenerateUnsafeProjection.createCode(ctx, keyExpr)
      (ev, s"${ev.value}.anyNull()")
    }

    // find the matches from HashedRelation
    val matched = ctx.freshName("matched")

    // create variables for output
    ctx.currentVars = null
    ctx.INPUT_ROW = matched
    val buildColumns = buildPlan.output.zipWithIndex.map { case (a, i) =>
      BoundReference(i, a.dataType, a.nullable).gen(ctx)
    }
    val resultVars = buildSide match {
      case BuildLeft => buildColumns ++ input
      case BuildRight => input ++ buildColumns
    }

    val numOutput = metricTerm(ctx, "numOutputRows")
    val outputCode = if (condition.isDefined) {
      // filter the output via condition
      ctx.currentVars = resultVars
      val ev = BindReferences.bindReference(condition.get, this.output).gen(ctx)
      s"""
         | ${ev.code}
         | if (!${ev.isNull} && ${ev.value}) {
         |   $numOutput.add(1);
         |   ${consume(ctx, resultVars)}
         | }
       """.stripMargin
    } else {
      s"""
         |$numOutput.add(1);
         |${consume(ctx, resultVars)}
       """.stripMargin
    }

    if (broadcastRelation.value.isInstanceOf[UniqueHashedRelation]) {
      s"""
         | // generate join key
         | ${keyVal.code}
         | // find matches from HashedRelation
         | UnsafeRow $matched = $anyNull ? null: (UnsafeRow)$relationTerm.getValue(${keyVal.value});
         | if ($matched != null) {
         |   ${buildColumns.map(_.code).mkString("\n")}
         |   $outputCode
         | }
     """.stripMargin

    } else {
      val matches = ctx.freshName("matches")
      val bufferType = classOf[CompactBuffer[UnsafeRow]].getName
      val i = ctx.freshName("i")
      val size = ctx.freshName("size")
      s"""
         | // generate join key
         | ${keyVal.code}
         | // find matches from HashRelation
         | $bufferType $matches = ${anyNull} ? null :
         |  ($bufferType) $relationTerm.get(${keyVal.value});
         | if ($matches != null) {
         |   int $size = $matches.size();
         |   for (int $i = 0; $i < $size; $i++) {
         |     UnsafeRow $matched = (UnsafeRow) $matches.apply($i);
         |     ${buildColumns.map(_.code).mkString("\n")}
         |     $outputCode
         |   }
         | }
     """.stripMargin
    }
  }
}<|MERGE_RESOLUTION|>--- conflicted
+++ resolved
@@ -48,72 +48,27 @@
   }
 
   override private[sql] lazy val metrics = Map(
-<<<<<<< HEAD
-    "numStreamRows" -> SQLMetrics.createLongMetric(sparkContext, s"number of $streamSideName rows"),
-=======
->>>>>>> a2c7dcf6
     "numOutputRows" -> SQLMetrics.createLongMetric(sparkContext, "number of output rows"))
 
   override def outputPartitioning: Partitioning = streamedPlan.outputPartitioning
 
-<<<<<<< HEAD
   override def requiredChildDistribution: Seq[Distribution] = buildSide match {
     case BuildLeft =>
       BroadcastDistribution(buildRelation) :: UnspecifiedDistribution :: Nil
     case BuildRight =>
       UnspecifiedDistribution :: BroadcastDistribution(buildRelation) :: Nil
-=======
-  override def requiredChildDistribution: Seq[Distribution] =
-    UnspecifiedDistribution :: UnspecifiedDistribution :: Nil
-
-  // Use lazy so that we won't do broadcast when calling explain but still cache the broadcast value
-  // for the same query.
-  @transient
-  private lazy val broadcastFuture = {
-    // broadcastFuture is used in "doExecute". Therefore we can get the execution id correctly here.
-    val executionId = sparkContext.getLocalProperty(SQLExecution.EXECUTION_ID_KEY)
-    Future {
-      // This will run in another thread. Set the execution id so that we can connect these jobs
-      // with the correct execution.
-      SQLExecution.withExecutionId(sparkContext, executionId) {
-        // Note that we use .execute().collect() because we don't want to convert data to Scala
-        // types
-        val input: Array[InternalRow] = buildPlan.execute().map { row =>
-          row.copy()
-        }.collect()
-        // The following line doesn't run in a job so we cannot track the metric value. However, we
-        // have already tracked it in the above lines. So here we can use
-        // `SQLMetrics.nullLongMetric` to ignore it.
-        // TODO: move this check into HashedRelation
-        val hashed = if (canJoinKeyFitWithinLong) {
-          LongHashedRelation(
-            input.iterator, buildSideKeyGenerator, input.size)
-        } else {
-          HashedRelation(
-            input.iterator, buildSideKeyGenerator, input.size)
-        }
-        sparkContext.broadcast(hashed)
-      }
-    }(BroadcastHashJoin.broadcastHashJoinExecutionContext)
->>>>>>> a2c7dcf6
   }
 
   private[this] val buildRelation: Iterable[InternalRow] => HashedRelation = { input =>
     // TODO: move this check into HashedRelation
     if (canJoinKeyFitWithinLong) {
-      LongHashedRelation(
-        input.iterator, SQLMetrics.nullLongMetric, buildSideKeyGenerator, input.size)
+      LongHashedRelation(input.iterator, buildSideKeyGenerator, input.size)
     } else {
-      HashedRelation(
-        input.iterator, SQLMetrics.nullLongMetric, buildSideKeyGenerator, input.size)
+      HashedRelation(input.iterator, buildSideKeyGenerator, input.size)
     }
   }
 
   protected override def doExecute(): RDD[InternalRow] = {
-<<<<<<< HEAD
-    val numStreamedRows = longMetric("numStreamRows")
-=======
->>>>>>> a2c7dcf6
     val numOutputRows = longMetric("numOutputRows")
 
     val broadcastRelation = buildPlan.executeBroadcast[HashedRelation]()
