/*
 * Licensed to the Apache Software Foundation (ASF) under one or more
 * contributor license agreements.  See the NOTICE file distributed with
 * this work for additional information regarding copyright ownership.
 * The ASF licenses this file to You under the Apache License, Version 2.0
 * (the "License"); you may not use this file except in compliance with
 * the License.  You may obtain a copy of the License at
 *
 *    http://www.apache.org/licenses/LICENSE-2.0
 *
 * Unless required by applicable law or agreed to in writing, software
 * distributed under the License is distributed on an "AS IS" BASIS,
 * WITHOUT WARRANTIES OR CONDITIONS OF ANY KIND, either express or implied.
 * See the License for the specific language governing permissions and
 * limitations under the License.
 */

package org.apache.spark.sql.execution.joins

import org.apache.spark.TaskContext
import org.apache.spark.rdd.RDD
import org.apache.spark.sql.catalyst.InternalRow
import org.apache.spark.sql.catalyst.expressions.{BindReferences, BoundReference, Expression, UnsafeRow}
import org.apache.spark.sql.catalyst.expressions.codegen.{CodegenContext, ExprCode, GenerateUnsafeProjection}
import org.apache.spark.sql.catalyst.plans.physical.{BroadcastDistribution, Distribution, Partitioning, UnspecifiedDistribution}
import org.apache.spark.sql.execution._
import org.apache.spark.sql.execution.metric.SQLMetrics
import org.apache.spark.util.collection.CompactBuffer

/**
 * Performs an inner hash join of two child relations.  When the output RDD of this operator is
 * being constructed, a Spark job is asynchronously started to calculate the values for the
 * broadcasted relation.  This data is then placed in a Spark broadcast variable.  The streamed
 * relation is not shuffled.
 */
case class BroadcastHashJoin(
    leftKeys: Seq[Expression],
    rightKeys: Seq[Expression],
    buildSide: BuildSide,
    condition: Option[Expression],
    left: SparkPlan,
    right: SparkPlan)
  extends BinaryNode with HashJoin with CodegenSupport {

  val streamSideName = buildSide match {
    case BuildLeft => "right"
    case BuildRight => "left"
  }

  override private[sql] lazy val metrics = Map(
    "numStreamRows" -> SQLMetrics.createLongMetric(sparkContext, s"number of $streamSideName rows"),
    "numOutputRows" -> SQLMetrics.createLongMetric(sparkContext, "number of output rows"))

  override def outputPartitioning: Partitioning = streamedPlan.outputPartitioning

<<<<<<< HEAD
  override def requiredChildDistribution: Seq[Distribution] = buildSide match {
    case BuildLeft =>
      BroadcastDistribution(buildRelation) :: UnspecifiedDistribution :: Nil
    case BuildRight =>
      UnspecifiedDistribution :: BroadcastDistribution(buildRelation) :: Nil
=======
  override def requiredChildDistribution: Seq[Distribution] =
    UnspecifiedDistribution :: UnspecifiedDistribution :: Nil

  // Use lazy so that we won't do broadcast when calling explain but still cache the broadcast value
  // for the same query.
  @transient
  private lazy val broadcastFuture = {
    val numBuildRows = buildSide match {
      case BuildLeft => longMetric("numLeftRows")
      case BuildRight => longMetric("numRightRows")
    }

    // broadcastFuture is used in "doExecute". Therefore we can get the execution id correctly here.
    val executionId = sparkContext.getLocalProperty(SQLExecution.EXECUTION_ID_KEY)
    Future {
      // This will run in another thread. Set the execution id so that we can connect these jobs
      // with the correct execution.
      SQLExecution.withExecutionId(sparkContext, executionId) {
        // Note that we use .execute().collect() because we don't want to convert data to Scala
        // types
        val input: Array[InternalRow] = buildPlan.execute().map { row =>
          numBuildRows += 1
          row.copy()
        }.collect()
        // The following line doesn't run in a job so we cannot track the metric value. However, we
        // have already tracked it in the above lines. So here we can use
        // `SQLMetrics.nullLongMetric` to ignore it.
        // TODO: move this check into HashedRelation
        val hashed = if (canJoinKeyFitWithinLong) {
          LongHashedRelation(
            input.iterator, SQLMetrics.nullLongMetric, buildSideKeyGenerator, input.size)
        } else {
          HashedRelation(
            input.iterator, SQLMetrics.nullLongMetric, buildSideKeyGenerator, input.size)
        }
        sparkContext.broadcast(hashed)
      }
    }(BroadcastHashJoin.broadcastHashJoinExecutionContext)
>>>>>>> c0b71e0b
  }

  private[this] val buildRelation: Iterable[InternalRow] => HashedRelation = { input =>
    HashedRelation(input.iterator, SQLMetrics.nullLongMetric, buildSideKeyGenerator, input.size)
  }

  protected override def doExecute(): RDD[InternalRow] = {
    val numStreamedRows = longMetric("numStreamRows")
    val numOutputRows = longMetric("numOutputRows")

    val broadcastRelation = buildPlan.executeBroadcast[UnsafeHashedRelation]()
    streamedPlan.execute().mapPartitions { streamedIter =>
      val hashedRelation = broadcastRelation.value
      TaskContext.get().taskMetrics().incPeakExecutionMemory(hashedRelation.getMemorySize)
      hashJoin(streamedIter, numStreamedRows, hashedRelation, numOutputRows)
    }
  }

  private var broadcastRelation: Broadcast[HashedRelation] = _
  // the term for hash relation
  private var relationTerm: String = _

  override def upstream(): RDD[InternalRow] = {
    streamedPlan.asInstanceOf[CodegenSupport].upstream()
  }

  override def doProduce(ctx: CodegenContext): String = {
<<<<<<< HEAD
    // create a name for HashRelation
    val broadcastRelation = buildPlan.executeBroadcast[UnsafeHashedRelation]()
=======
    // create a name for HashedRelation
    broadcastRelation = Await.result(broadcastFuture, timeout)
>>>>>>> c0b71e0b
    val broadcast = ctx.addReferenceObj("broadcast", broadcastRelation)
    relationTerm = ctx.freshName("relation")
    val clsName = broadcastRelation.value.getClass.getName
    ctx.addMutableState(clsName, relationTerm,
      s"""
         | $relationTerm = ($clsName) $broadcast.value();
         | incPeakExecutionMemory($relationTerm.getMemorySize());
       """.stripMargin)

    s"""
       | ${streamedPlan.asInstanceOf[CodegenSupport].produce(ctx, this)}
     """.stripMargin
  }

  override def doConsume(ctx: CodegenContext, input: Seq[ExprCode]): String = {
    // generate the key as UnsafeRow or Long
    ctx.currentVars = input
    val (keyVal, anyNull) = if (canJoinKeyFitWithinLong) {
      val expr = rewriteKeyExpr(streamedKeys).head
      val ev = BindReferences.bindReference(expr, streamedPlan.output).gen(ctx)
      (ev, ev.isNull)
    } else {
      val keyExpr = streamedKeys.map(BindReferences.bindReference(_, streamedPlan.output))
      val ev = GenerateUnsafeProjection.createCode(ctx, keyExpr)
      (ev, s"${ev.value}.anyNull()")
    }

    // find the matches from HashedRelation
    val matched = ctx.freshName("matched")

    // create variables for output
    ctx.currentVars = null
    ctx.INPUT_ROW = matched
    val buildColumns = buildPlan.output.zipWithIndex.map { case (a, i) =>
      BoundReference(i, a.dataType, a.nullable).gen(ctx)
    }
    val resultVars = buildSide match {
      case BuildLeft => buildColumns ++ input
      case BuildRight => input ++ buildColumns
    }

    val outputCode = if (condition.isDefined) {
      // filter the output via condition
      ctx.currentVars = resultVars
      val ev = BindReferences.bindReference(condition.get, this.output).gen(ctx)
      s"""
         | ${ev.code}
         | if (!${ev.isNull} && ${ev.value}) {
         |   ${consume(ctx, resultVars)}
         | }
       """.stripMargin
    } else {
      consume(ctx, resultVars)
    }

    if (broadcastRelation.value.isInstanceOf[UniqueHashedRelation]) {
      s"""
         | // generate join key
         | ${keyVal.code}
         | // find matches from HashedRelation
         | UnsafeRow $matched = $anyNull ? null: (UnsafeRow)$relationTerm.getValue(${keyVal.value});
         | if ($matched != null) {
         |   ${buildColumns.map(_.code).mkString("\n")}
         |   $outputCode
         | }
     """.stripMargin

    } else {
      val matches = ctx.freshName("matches")
      val bufferType = classOf[CompactBuffer[UnsafeRow]].getName
      val i = ctx.freshName("i")
      val size = ctx.freshName("size")
      s"""
         | // generate join key
         | ${keyVal.code}
         | // find matches from HashRelation
         | $bufferType $matches = ${anyNull} ? null :
         |  ($bufferType) $relationTerm.get(${keyVal.value});
         | if ($matches != null) {
         |   int $size = $matches.size();
         |   for (int $i = 0; $i < $size; $i++) {
         |     UnsafeRow $matched = (UnsafeRow) $matches.apply($i);
         |     ${buildColumns.map(_.code).mkString("\n")}
         |     $outputCode
         |   }
         | }
     """.stripMargin
    }
  }
}<|MERGE_RESOLUTION|>--- conflicted
+++ resolved
@@ -17,7 +17,7 @@
 
 package org.apache.spark.sql.execution.joins
 
-import org.apache.spark.TaskContext
+import org.apache.spark.{broadcast, TaskContext}
 import org.apache.spark.rdd.RDD
 import org.apache.spark.sql.catalyst.InternalRow
 import org.apache.spark.sql.catalyst.expressions.{BindReferences, BoundReference, Expression, UnsafeRow}
@@ -53,63 +53,29 @@
 
   override def outputPartitioning: Partitioning = streamedPlan.outputPartitioning
 
-<<<<<<< HEAD
   override def requiredChildDistribution: Seq[Distribution] = buildSide match {
     case BuildLeft =>
       BroadcastDistribution(buildRelation) :: UnspecifiedDistribution :: Nil
     case BuildRight =>
       UnspecifiedDistribution :: BroadcastDistribution(buildRelation) :: Nil
-=======
-  override def requiredChildDistribution: Seq[Distribution] =
-    UnspecifiedDistribution :: UnspecifiedDistribution :: Nil
-
-  // Use lazy so that we won't do broadcast when calling explain but still cache the broadcast value
-  // for the same query.
-  @transient
-  private lazy val broadcastFuture = {
-    val numBuildRows = buildSide match {
-      case BuildLeft => longMetric("numLeftRows")
-      case BuildRight => longMetric("numRightRows")
-    }
-
-    // broadcastFuture is used in "doExecute". Therefore we can get the execution id correctly here.
-    val executionId = sparkContext.getLocalProperty(SQLExecution.EXECUTION_ID_KEY)
-    Future {
-      // This will run in another thread. Set the execution id so that we can connect these jobs
-      // with the correct execution.
-      SQLExecution.withExecutionId(sparkContext, executionId) {
-        // Note that we use .execute().collect() because we don't want to convert data to Scala
-        // types
-        val input: Array[InternalRow] = buildPlan.execute().map { row =>
-          numBuildRows += 1
-          row.copy()
-        }.collect()
-        // The following line doesn't run in a job so we cannot track the metric value. However, we
-        // have already tracked it in the above lines. So here we can use
-        // `SQLMetrics.nullLongMetric` to ignore it.
-        // TODO: move this check into HashedRelation
-        val hashed = if (canJoinKeyFitWithinLong) {
-          LongHashedRelation(
-            input.iterator, SQLMetrics.nullLongMetric, buildSideKeyGenerator, input.size)
-        } else {
-          HashedRelation(
-            input.iterator, SQLMetrics.nullLongMetric, buildSideKeyGenerator, input.size)
-        }
-        sparkContext.broadcast(hashed)
-      }
-    }(BroadcastHashJoin.broadcastHashJoinExecutionContext)
->>>>>>> c0b71e0b
   }
 
   private[this] val buildRelation: Iterable[InternalRow] => HashedRelation = { input =>
-    HashedRelation(input.iterator, SQLMetrics.nullLongMetric, buildSideKeyGenerator, input.size)
+    // TODO: move this check into HashedRelation
+    if (canJoinKeyFitWithinLong) {
+      LongHashedRelation(
+        input.iterator, SQLMetrics.nullLongMetric, buildSideKeyGenerator, input.size)
+    } else {
+      HashedRelation(
+        input.iterator, SQLMetrics.nullLongMetric, buildSideKeyGenerator, input.size)
+    }
   }
 
   protected override def doExecute(): RDD[InternalRow] = {
     val numStreamedRows = longMetric("numStreamRows")
     val numOutputRows = longMetric("numOutputRows")
 
-    val broadcastRelation = buildPlan.executeBroadcast[UnsafeHashedRelation]()
+    val broadcastRelation = buildPlan.executeBroadcast[HashedRelation]()
     streamedPlan.execute().mapPartitions { streamedIter =>
       val hashedRelation = broadcastRelation.value
       TaskContext.get().taskMetrics().incPeakExecutionMemory(hashedRelation.getMemorySize)
@@ -117,7 +83,8 @@
     }
   }
 
-  private var broadcastRelation: Broadcast[HashedRelation] = _
+  private var broadcastRelation: broadcast.Broadcast[HashedRelation] = _
+
   // the term for hash relation
   private var relationTerm: String = _
 
@@ -126,13 +93,8 @@
   }
 
   override def doProduce(ctx: CodegenContext): String = {
-<<<<<<< HEAD
     // create a name for HashRelation
-    val broadcastRelation = buildPlan.executeBroadcast[UnsafeHashedRelation]()
-=======
-    // create a name for HashedRelation
-    broadcastRelation = Await.result(broadcastFuture, timeout)
->>>>>>> c0b71e0b
+    broadcastRelation = buildPlan.executeBroadcast[HashedRelation]()
     val broadcast = ctx.addReferenceObj("broadcast", broadcastRelation)
     relationTerm = ctx.freshName("relation")
     val clsName = broadcastRelation.value.getClass.getName
