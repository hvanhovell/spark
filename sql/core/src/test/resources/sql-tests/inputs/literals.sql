-- Literal parsing

-- null
select null, Null, nUll;

-- boolean
select true, tRue, false, fALse;

-- byte (tinyint)
select 1Y;
select 127Y, -128Y;

-- out of range byte
select 128Y;

-- short (smallint)
select 1S;
select 32767S, -32768S;

-- out of range short
select 32768S;

-- long (bigint)
select 1L, 2147483648L;
select 9223372036854775807L, -9223372036854775808L;

-- out of range long
select 9223372036854775808L;

-- integral parsing

-- parse int
select 1, -1;

-- parse int max and min value as int
select 2147483647, -2147483648;

-- parse long max and min value as long
select 9223372036854775807, -9223372036854775808;

-- parse as decimals (Long.MaxValue + 1, and Long.MinValue - 1)
select 9223372036854775808, -9223372036854775809;

-- out of range decimal numbers
select 1234567890123456789012345678901234567890;
select 1234567890123456789012345678901234567890.0;

-- double
select 1D, 1.2D, 1e10, 1.5e5, .10D, 0.10D, .1e5, .9e+2, 0.9e+2, 900e-1, 9.e+1;
select -1D, -1.2D, -1e10, -1.5e5, -.10D, -0.10D, -.1e5;
-- negative double
select .e3;
-- very large decimals (overflowing double).
select 1E309, -1E309;

-- decimal parsing
select 0.3, -0.8, .5, -.18, 0.1111, .1111;

-- super large scientific notation numbers should still be valid doubles
select 123456789012345678901234567890123456789e10d, 123456789012345678901234567890123456789.1e10d;

-- string
select "Hello Peter!", 'hello lee!';
-- multi string
select 'hello' 'world', 'hello' " " 'lee';
-- single quote within double quotes
select "hello 'peter'";
select 'pattern%', 'no-pattern\%', 'pattern\\%', 'pattern\\\%';
select '\'', '"', '\n', '\r', '\t', 'Z';
-- "Hello!" in octals
select '\110\145\154\154\157\041';
-- "World :)" in unicode
select '\u0057\u006F\u0072\u006C\u0064\u0020\u003A\u0029';

-- date
select dAte '2016-03-12';
-- invalid date
select date 'mar 11 2016';

-- timestamp
select tImEstAmp '2016-03-11 20:54:00.000';
-- invalid timestamp
select timestamp '2016-33-11 20:54:00.000';

-- interval
select interval 13.123456789 seconds, interval -13.123456789 second;
select interval 1 year 2 month 3 week 4 day 5 hour 6 minute 7 seconds 8 millisecond, 9 microsecond;
-- ns is not supported
select interval 10 nanoseconds;

-- unsupported data type
select GEO '(10,-6)';

<<<<<<< HEAD
-- Hive literal_double test.
SELECT 3.14, -3.14, 3.14e8, 3.14e-8, -3.14e8, -3.14e-8, 3.14e+8, 3.14E8, 3.14E-8;
=======
-- big decimal parsing
select 90912830918230182310293801923652346786BD, 123.0E-28BD, 123.08BD;

-- out of range big decimal
select 1.20E-38BD;

-- hexadecimal binary literal
select x'2379ACFe';

-- invalid hexadecimal binary literal
select X'XuZ';
>>>>>>> 7ee24dac
<|MERGE_RESOLUTION|>--- conflicted
+++ resolved
@@ -91,10 +91,6 @@
 -- unsupported data type
 select GEO '(10,-6)';
 
-<<<<<<< HEAD
--- Hive literal_double test.
-SELECT 3.14, -3.14, 3.14e8, 3.14e-8, -3.14e8, -3.14e-8, 3.14e+8, 3.14E8, 3.14E-8;
-=======
 -- big decimal parsing
 select 90912830918230182310293801923652346786BD, 123.0E-28BD, 123.08BD;
 
@@ -106,4 +102,6 @@
 
 -- invalid hexadecimal binary literal
 select X'XuZ';
->>>>>>> 7ee24dac
+
+-- Hive literal_double test.
+SELECT 3.14, -3.14, 3.14e8, 3.14e-8, -3.14e8, -3.14e-8, 3.14e+8, 3.14E8, 3.14E-8;